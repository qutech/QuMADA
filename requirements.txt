--- conflicted
+++ resolved
@@ -1,12 +1,8 @@
 -e ./libs/qcodes
 
-<<<<<<< HEAD
 pyqt5
-=======
 cmd2
 
-pyqt5 < 5.13
->>>>>>> 378b4cad
 qtconsole
 
 plottr