--- conflicted
+++ resolved
@@ -25,11 +25,7 @@
       - id: isort
         args: ["--profile", "black"]
 -   repo: https://github.com/psf/black
-<<<<<<< HEAD
-    rev: 23.1.0
-=======
     rev: 23.3.0
->>>>>>> 3fdba295
     hooks:
     -   id: black
         args: ["--line-length", "120"]
