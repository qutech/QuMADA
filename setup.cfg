--- conflicted
+++ resolved
@@ -1,13 +1,4 @@
-<<<<<<< HEAD
-[options]
-package_dir =
-    = src
-packages = find:
-
 [flake8]
-=======
-[pylint.master]
->>>>>>> 520d1a5f
 max-line-length = 120
 extend-ignore = E203
 
