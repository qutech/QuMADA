--- conflicted
+++ resolved
@@ -103,21 +103,6 @@
     return script
 
 
-<<<<<<< HEAD
-# # TODO: valid_terminal_parameters_mapping, fixture_script, fixture_station_with_instruments is only valid TOGETHER.
-# # They must exist within some kind of group
-# # valid for given fixture_script and fixture_station_with_instruments
-# @pytest.fixture
-# def valid_terminal_parameters_mapping(station_with_instruments):
-#     terminal_params = {
-#         "dmm" : {"voltage" : station_with_instruments.dmm.voltage,
-#                  "current" : station_with_instruments.dmm.current},
-#         "dac" : {"voltage" : station_with_instruments.dac.voltage},
-#         "T1" : {"test_parameter" : station_with_instruments.dci.A.temperature},
-#         "T2" : {"test_parameter" : station_with_instruments.dci.B.temperature},
-#     }
-#     return terminal_params
-=======
 @pytest.fixture(name="unmapped_terminal_parameters")
 def fixture_unmapped_terminal_parameters():
     terminal_parameters = {
@@ -129,7 +114,8 @@
     return terminal_parameters
 
 
-# # TODO: valid_terminal_parameters_mapping, fixture_script, fixture_station_with_instruments is only valid TOGETHER. They must exist within some kind of group
+# TODO: valid_terminal_parameters_mapping, fixture_script, fixture_station_with_instruments is only valid TOGETHER.
+# They must exist within some kind of group
 @pytest.fixture(name="mapped_terminal_parameters")
 def fixture_mapped_terminal_parameters(station_with_instruments):  # valid for given fixture_station_with_instruments
     terminal_params = {
@@ -139,7 +125,6 @@
         "T2": {"test_parameter": station_with_instruments.dci.B.temperature},
     }
     return terminal_params
->>>>>>> 464aa549
 
 
 @pytest.fixture
