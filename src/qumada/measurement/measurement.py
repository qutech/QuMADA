# Copyright (c) 2023 JARA Institute for Quantum Information
#
# This file is part of QuMADA.
#
# QuMADA is free software: you can redistribute it and/or modify it under the
# terms of the GNU General Public License as published by the Free Software
# Foundation, either version 3 of the License, or (at your option) any later
# version.
#
# QuMADA is distributed in the hope that it will be useful, but WITHOUT ANY
# WARRANTY; without even the implied warranty of MERCHANTABILITY or FITNESS FOR
# A PARTICULAR PURPOSE. See the GNU General Public License for more details.
#
# You should have received a copy of the GNU General Public License along with
# QuMADA. If not, see <https://www.gnu.org/licenses/>.
#
# Contributors:
# - Till Huckeman
# - Daniel Grothe
# - Jonas Mertens
# - Sionludi Lab

from __future__ import annotations

import copy
import inspect
import json
import logging
from abc import ABC, abstractmethod
from collections.abc import MutableSequence
from contextlib import suppress
from datetime import datetime
from functools import wraps
from typing import Any, Callable

import numpy as np
import qcodes as qc
from qcodes import Station
from qcodes.dataset import AbstractSweep, LinSweep
from qcodes.dataset.dond.do_nd_utils import ActionsT
from qcodes.parameters import Parameter, ParameterBase

from qumada.instrument.buffers import is_bufferable, is_triggerable
from qumada.metadata import Metadata
from qumada.utils.ramp_parameter import ramp_or_set_parameter
from qumada.utils.utils import flatten_array

logger = logging.getLogger(__name__)


def is_measurement_script(o):
    return inspect.isclass(o) and issubclass(o, MeasurementScript)


class QtoolsStation(Station):
    """Station object, inherits from qcodes Station."""


def create_hook(func, hook):
    """
    Decorator to hook a function onto an existing function.
    The hook function can use keyword-only arguments, which are omitted prior to execution of the main function.
    """

    @wraps(func)
    def wrapper(*args, **kwargs):
        hook(*args, **kwargs)
        # remove arguments used in hook from kwargs
        sig = inspect.signature(hook)
        varkw = next(
            filter(
                lambda p: p.kind is inspect.Parameter.VAR_KEYWORD,
                sig.parameters.values(),
            )
        ).name
        unused_kwargs = sig.bind(*args, **kwargs).arguments.get(varkw) or {}
        return func(*args, **unused_kwargs)

    return wrapper


class MeasurementScript(ABC):
    """
    Base class for measurement scripts.

    The abstract function "run" has to be implemented.
    """

    # TODO: Put list elsewhere! Remove names that were added as workarounds (e.g. aux_voltage) as soon as possible
    PARAMETER_NAMES: set[str] = {
        "voltage",
        "voltage_x_component",
        "voltage_y_component",
        "voltage_offset",
        "current",
        "current_x_component",
        "current_y_component",
        "current_compliance",
        "amplitude",
        "frequency",
        "output_enabled",
        "time_constant",
        "phase",
        "count",
        "aux_voltage_1",
        "aux_voltage_2",
        "temperature",
        "test_parameter",
        "demod0_aux_in_1",
        "demod0_aux_in_2",
    }

    def __init__(self):
        # Create function hooks for metadata
        # reverse order, so insert metadata is run second
        self.run = create_hook(self.run, self._insert_metadata_into_db)
        self.run = create_hook(self.run, self._add_data_to_metadata)
        self.run = create_hook(self.run, self._add_current_datetime_to_metadata)

        self.properties: dict[Any, Any] = {}
        self.gate_parameters: dict[Any, dict[Any, Parameter | None] | Parameter | None] = {}
        self._buffered_num_points: int | None = None

    def add_gate_parameter(self, parameter_name: str, gate_name: str = None, parameter: Parameter = None) -> None:
        """
        Adds a gate parameter to self.gate_parameters.

        Args:
            parameter_name (str): Name of the parameter. Has to be in MeasurementScript.PARAMETER_NAMES.
            gate_name (str): Name of the parameter's gate. Set this, if you want to define the parameter
                             under a specific gate. Defaults to None.
            parameter (Parameter): Custom parameter. Set this, if you want to set a custom parameter. Defaults to None.
        """
        if parameter_name not in MeasurementScript.PARAMETER_NAMES:
            raise NameError(f'parameter_name "{parameter_name}" not in MeasurementScript.PARAMETER_NAMES.')
        if not gate_name:
            self.gate_parameters[parameter_name] = parameter
        else:
            # Create gate dict if not existing
            gate = self.gate_parameters.setdefault(gate_name, {})
            # Raise Exception, if gate "gate_name" was populated with a parameter (or smth. else) before
            if isinstance(gate, dict):
                gate[parameter_name] = parameter
            else:
                raise Exception("Gate {gate_name} is not a dictionary.")

    def _set_buffered_num_points(self) -> None:
        """
        Calculates number of datapoints when buffered measurements are performed and sets
        the buffered_num_points accordingly. Required to define QCoDeS datastructure.
        """

        if "burst_duration" in self.buffer_settings:
            self._burst_duration = float(self.buffer_settings["burst_duration"])

        if "duration" in self.buffer_settings:
            if "burst_duration" in self.buffer_settings:
                self._num_bursts = np.ceil(float(self.buffer_settings["duration"]) / self._burst_duration)
            elif "num_bursts" in self.buffer_settings:
                self._num_bursts = int(self.buffer_settings["num_bursts"])
                self._burst_duration = float(self.buffer_settings["duration"]) / self._num_bursts

        if "num_points" in self.buffer_settings:
            self.buffered_num_points = int(self.buffer_settings["num_points"])
            if "sampling_rate" in self.buffer_settings:
                self._burst_duration = float(self.buffered_num_points / self.buffer_settings["sampling_rate"])

        elif "sampling_rate" in self.buffer_settings:
            self._sampling_rate = float(self.buffer_settings["sampling_rate"])
            if self._burst_duration is not None:
                self.buffered_num_points = np.ceil(self._sampling_rate * self._burst_duration)
            elif all(k in self.buffer_settings for k in ("duration", "num_bursts")):
                self._burst_duration = float(self.buffer_settings["duration"] / self.buffer_settings["num_bursts"])

    def setup(
        self,
        parameters: dict,
        metadata: Metadata,
        *,
        add_script_to_metadata: bool = True,
        add_parameters_to_metadata: bool = True,
        buffer_settings: dict = {},
        measurement_name: str | None = None,
        **settings: dict,
    ) -> None:
        """
        Adds all gate_parameters that are defined in the parameters argument to
        the measurement. Allows to pass metadata to measurement and update the
        metadata with the script.

        Args:
            parameters (dict): Dictionary containing parameters and their settings
            metadata (Metadata): Object containing/handling metadata that should be
                                        available for the measurement.
            add_script_to_metadata (bool): If True (default), adds this object's content
                                           to the metadata.
            add_parameters_to_metadata (bool): If True (default), add the parameters to
                                               the metadata.
            settings (dict): Settings regarding the measurement script. Kwargs:
                ramp_rate: Defines how fast parameters are ramped during
                initialization and reset.
                setpoint_intervalle: Defines how smooth parameters are ramped
                during initialization and reset.
        """
        # TODO: Add settings to metadata
        self.metadata = metadata
        self.buffered = False
        self._lists_created = False
        self.measurement_name = measurement_name
        cls = type(self)
        try:
            self.buffer_settings.update(buffer_settings)
        except Exception:
            self.buffer_settings = buffer_settings
        self._set_buffered_num_points()

        try:
            self.settings.update(settings)
        except Exception:
            self.settings = settings

        # Add script and parameters to metadata
        if add_script_to_metadata:
            try:
                metadata.add_script_to_metadata(inspect.getsource(cls), language="python", name=cls.__name__)
            except OSError as err:
                print(f"Source of MeasurementScript could not be acquired: {err}")
            except Exception as ex:
                print(f"Script could not be added to metadata: {ex}")

        if add_parameters_to_metadata:
            try:
                metadata.add_parameters_to_metadata(json.dumps(parameters), name=f"{cls.__name__}Settings")
            except Exception as ex:
                print(f"Parameters could not be added to metadata: {ex}")

        # Add gate parameters
        for gate, vals in parameters.items():
            self.properties[gate] = vals
            for parameter, properties in vals.items():
                self.add_gate_parameter(parameter, gate)

    def generate_lists(self) -> None:
        """
        Creates lists containing the corresponding parameters for further use.

        The .channels list always contain the QCoDes parameters that can for
        example directly be called to get the corresponding values.

        E.g.: ``[param() for param in self.gettable_channels]`` will return a list
        of the current values of all gettable parameters.

        The .parameters lists contain dictionaries with the keywords "gate" for the
        corresponding terminal name and "parameter" for the parameter name.
        This is usefull to get the keys for specific parameters from
        the gate_parameters.

        gettable and static lists both include static gettable parameters,
        the static_gettable lists only the ones that are both, static and
        gettable. This is e.g. useful for logging static parameters that cannot
        be buffered and thus cause errors in buffered measurements.

        """
        self.gettable_parameters: list[str] = []
        self.gettable_channels: list[str] = []
        self.static_gettable_parameters: list[str] = []
        self.static_gettable_channels: list[str] = []
        self.break_conditions: list[str] = []
        self.static_parameters: list[str] = []
        self.static_channels: list[str] = []
        self.dynamic_parameters: list[str] = []
        self.dynamic_channels: list[str] = []
        self.dynamic_sweeps: list[str] = []
        self.compensating_parameters: list[str] = []
        self.compensating_parameters_values: list[float] = []
        self.compensating_channels: list[str] = []
        self.compensating_leverarms: list[list[float]] = []
        self.compensated_parameters: list[list[str]] = []
        self.compensating_limits: list[list] = []
        self.abstract_parameters: list[str] = []
        self.abstract_setpoints: list[list] = []
        self.groups: dict[dict] = {}
        self.buffers: set = set()  # All buffers of gettable parameters
        self.trigger_ins: set = set()  # All trigger inputs that do not belong to buffers
        self.priorities: dict = {}
        self.loop: int = 0  # For usage with looped measurements

        for gate, parameters in self.gate_parameters.items():
            for parameter, channel in parameters.items():
                if gate == "abstract":
                    self.abstract_parameters.append()
                    self.abstract_setpoints.append(self.properties[gate][parameter]["setpoints"])

                if self.properties[gate][parameter]["type"].find("static") >= 0:
                    self.static_parameters.append({"gate": gate, "parameter": parameter})
                    self.static_channels.append(channel)
                    if self.properties[gate][parameter]["type"].find("gettable") >= 0:
                        self.static_gettable_parameters.append({"gate": gate, "parameter": parameter})
                        self.static_gettable_channels.append(channel)
                if self.properties[gate][parameter]["type"].find("gettable") >= 0:
                    self.gettable_parameters.append({"gate": gate, "parameter": parameter})
                    self.gettable_channels.append(channel)
                    with suppress(KeyError):
                        for condition in self.properties[gate][parameter]["break_conditions"]:
                            self.break_conditions.append({"channel": channel, "break_condition": condition})
                if self.properties[gate][parameter]["type"].find("comp") >= 0:
                    self.compensating_parameters.append({"gate": gate, "parameter": parameter})
                    self.compensating_channels.append(channel)
                    try:
                        self.compensating_parameters_values.append(self.properties[gate][parameter]["value"])
                    except KeyError as e:
                        print(
                            f"No value assigned for compensating parameter \
                              {self.compensating_parameters[-1]}"
                        )
                        raise e
                    try:
                        leverarms = self.properties[gate][parameter]["leverarms"]
                        assert isinstance(leverarms, list)
                        self.compensating_leverarms.append(self.properties[gate][parameter]["leverarms"])
                    except KeyError as e:
                        print(f"No leverarm specified for parameters {self.compensating_parameters[-1]}!")
                        raise e
                    try:
                        comp_list = []
                        for entry in self.properties[gate][parameter]["compensated_gates"]:
                            assert isinstance(entry, dict)
                            comp_list.append({"gate": entry["terminal"], "parameter": entry["parameter"]})
                        self.compensated_parameters.append(comp_list)
                    except KeyError as e:
                        print(
                            f"The terminal to be compensated for with {self.compensating_parameters[-1]} \
                            is not properly specified! Make sure to define a dictionary with \
                            terminal and parameter as keys."
                        )
                        raise e
                    try:
                        limits = self.properties[gate][parameter]["limits"]
                        self.compensating_limits.append(limits)
                    except KeyError as e:
                        print(
                            f"No limits assigned to compensating parameter \
                              {self.compensating_parameters[-1]}!"
                        )
                        raise e

                elif self.properties[gate][parameter]["type"].find("dynamic") >= 0:
                    self.dynamic_parameters.append({"gate": gate, "parameter": parameter})
                    self.dynamic_channels.append(channel)
                    if self.properties[gate][parameter].get("_is_triggered", False) and self.buffered:
                        if "num_points" in self.properties[gate][parameter].keys():
                            try:
                                assert self.properties[gate][parameter]["num_points"] == self.buffered_num_points
                            except AssertionError:
                                logger.warning(
                                    f"Number of datapoints from buffer_settings\
                                    and gate_parameters do not match. Using \
                                    the value from the buffer settings: \
                                    {self.buffered_num_points}"
                                )
                        elif "setpoints" in self.properties[gate][parameter].keys():
                            try:
                                assert len(self.properties[gate][parameter]["setpoints"]) == self.buffered_num_points
                            except AssertionError:
                                logger.warning(
                                    f"Number of datapoints from buffer_settings\
                                    and gate_parameters do not match. Using \
                                    the value from the buffer settings: \
                                    {self.buffered_num_points}"
                                )

                        else:
                            logger.info(
                                "No num_points or setpoints given for\
                                         buffered measurement. The value from \
                                         buffer_settings is used"
                            )
                        try:
                            self.dynamic_sweeps.append(
                                LinSweep(
                                    channel,
                                    self.properties[gate][parameter]["start"],
                                    self.properties[gate][parameter]["stop"],
                                    int(self.buffered_num_points),
                                    delay=self.properties[gate][parameter].setdefault("delay", 0),
                                )
                            )
                        except KeyError:
                            self.dynamic_sweeps.append(
                                LinSweep(
                                    channel,
                                    self.properties[gate][parameter]["setpoints"][0],
                                    self.properties[gate][parameter]["setpoints"][-1],
                                    int(self.buffered_num_points),
                                    delay=self.properties[gate][parameter].setdefault("delay", 0),
                                )
                            )
                    else:
                        try:
                            self.dynamic_sweeps.append(
                                LinSweep(
                                    channel,
                                    self.properties[gate][parameter]["start"],
                                    self.properties[gate][parameter]["stop"],
                                    int(self.properties[gate][parameter]["num_points"]),
                                    delay=self.properties[gate][parameter].setdefault("delay", 0),
                                )
                            )
                        except KeyError:
                            self.dynamic_sweeps.append(
                                CustomSweep(
                                    channel,
                                    self.properties[gate][parameter]["setpoints"],
                                    delay=self.properties[gate][parameter].setdefault("delay", 0),
                                )
                            )

<<<<<<< HEAD
                    # Only executed for dynamic parameters!
                    if "group" in self.properties[gate][parameter].keys():
                        group = self.properties[gate][parameter]["group"]
                        if group not in self.groups.keys():
                            self.groups[group] = {"channels": [], "parameters": [], "priority": None}
                        self.groups[group]["channels"].append(channel)
                        self.groups[group]["parameters"].append({"gate": gate, "parameter": parameter})
                        if self.groups[group]["priority"] is None:
                            if "priority" in self.properties[gate][parameter].keys():
                                if self.groups[group]["priority"] in self.priorities.keys():
                                    raise Exception("Assigned the same priority to multiple groups")
                                elif self.groups[group]["priority"] is None:
                                    self.groups[group]["priority"] = int(self.properties[gate][parameter]["priority"])
                                    self.priorities[int(self.groups[group]["priority"])] = self.groups[group]
                                    self.dynamic_parameters[-1]["priority"] = int(self.groups[group]["priority"])
                            else:
                                try:
                                    prio = int(group)
                                    if prio not in self.priorities.keys():
                                        self.groups[group]["priority"] = prio
                                        self.priorities[prio] = self.groups[group]
                                        self.dynamic_parameters[-1]["priority"] = prio
                                except Exception:
                                    pass
=======
                if "group" in self.properties[gate][parameter].keys():
                    group = self.properties[gate][parameter]["group"]
                    if group not in self.groups.keys():
                        self.groups[group] = {"channels": [], "parameters": [], "priority": None}
                    self.groups[group]["channels"].append(channel)
                    self.groups[group]["parameters"].append({"gate": gate, "parameter": parameter})
                    if self.groups[group]["priority"] is None:
                        if "priority" in self.properties[gate][parameter].keys():
                            if self.groups[group]["priority"] in self.priorities.keys():
                                raise Exception("Assigned the same priority to multiple groups")
                            elif self.groups[group]["priority"] is None:
                                self.groups[group]["priority"] = int(self.properties[gate][parameter]["priority"])
                                self.priorities[int(self.groups[group]["priority"])] = self.groups[group]
                        else:
                            try:
                                prio = int(group)
                                if prio not in self.priorities.keys():
                                    self.groups[group]["priority"] = prio
                                    self.priorities[prio] = self.groups[group]
                            except Exception:
                                pass
>>>>>>> 25071034

        if self.buffered:
            self.buffers = {
                channel.root_instrument._qumada_buffer for channel in self.gettable_channels if is_bufferable(channel)
            }
            self.trigger_ins = {
                param.root_instrument._qumada_mapping for param in self.dynamic_channels if is_triggerable(param)
            }
        self.sort_by_priority()
        self._lists_created = True
        self._relabel_instruments()

    def sort_by_priority(self):
        combined_lists = list(zip(self.dynamic_parameters, self.dynamic_channels, self.dynamic_sweeps))
        combined_sorted = sorted(combined_lists, key=lambda x: (x[0].get("priority", float("inf"))))
        self.dynamic_parameters, self.dynamic_channels, self.dynamic_sweeps = map(list, zip(*combined_sorted))

    def initialize(self, dyn_ramp_to_val=False, inactive_dyn_channels: list | None = None) -> None:
        """
        Sets all static/sweepable parameters to their value/start value.
        If parameters are both, static and dynamic, they will be set to the "value" property
        and not to the "start" property.
        Parameters that are marked "dynamic" and "gettable" will not be added
        to the "self.gettable_parameters" as they are recorded anyway and will
        cause issues with dond functions.
        Provides gettable_parameters, static_parameters and dynamic parameters to
        measurement class and generates AbstractSweeps from the measurement
        properties. Sweeps form a list that can be found in "dynamic_sweeps"
        Relevant kwargs:
            dyn_ramp_to_val: Bool [False]: If true, dynamic parameters are
                    ramped to their value, before their sweep, else they are ramped
                    to their first setpoint.
            inactive_dyn_channels: List|None [None]: List of dynamic channels that are to be
                    treated as static for this initialization. They are always
                    ramped to their value instead of their sweeps starting point.
        """
        # TODO: Is there a more elegant way?
        # TODO: Put Sweep-Generation somewhere else?
        if inactive_dyn_channels is None:
            inactive_dyn_channels = []

        ramp_rate = self.settings.get("ramp_rate", 0.3)
        ramp_time = self.settings.get("ramp_time", 5)
        setpoint_intervall = self.settings.get("setpoint_intervall", 0.1)
        if not self._lists_created:
            self.generate_lists()
        # for item in self.compensated_parameters:
        #     if item not in self.dynamic_parameters:
        #         raise Exception(f"{item} is not in dynamic parameters and cannot be compensated!")
        self.dynamic_sweeps = []
        self.compensating_sweeps = []
        for gate, parameters in self.gate_parameters.items():
            for parameter, channel in parameters.items():
                if self.properties[gate][parameter]["type"].find("static") >= 0:
                    ramp_or_set_parameter(
                        channel,
                        self.properties[gate][parameter]["value"],
                        ramp_rate=ramp_rate,
                        ramp_time=ramp_time,
                        setpoint_intervall=setpoint_intervall,
                    )
                elif self.properties[gate][parameter]["type"].find("dynamic") >= 0:
                    if self.properties[gate][parameter].get("_is_triggered", False) and self.buffered:
                        if "num_points" in self.properties[gate][parameter].keys():
                            try:
                                assert self.properties[gate][parameter]["num_points"] == self.buffered_num_points
                            except AssertionError:
                                logger.warning(
                                    f"Number of datapoints from buffer_settings\
                                    and gate_parameters do not match. Using \
                                    the value from the buffer settings: \
                                    {self.buffered_num_points}"
                                )
                                self.properties[gate][parameter]["num_points"] = self.buffered_num_points

                        elif "setpoints" in self.properties[gate][parameter].keys():
                            try:
                                assert len(self.properties[gate][parameter]["setpoints"]) == self.buffered_num_points
                            except AssertionError:
                                logger.warning(
                                    f"Number of datapoints from buffer_settings\
                                    and gate_parameters do not match. Using \
                                    the value from the buffer settings: \
                                    {self.buffered_num_points}"
                                )

                        else:
                            logger.info(
                                "No num_points or setpoints given for\
                                         buffered measurement. The value from \
                                         buffer_settings is used"
                            )
                        try:
                            self.dynamic_sweeps.append(
                                LinSweep(
                                    channel,
                                    self.properties[gate][parameter]["start"],
                                    self.properties[gate][parameter]["stop"],
                                    int(self.buffered_num_points),
                                    delay=self.properties[gate][parameter].setdefault("delay", 0),
                                )
                            )
                        except KeyError:
                            self.dynamic_sweeps.append(
                                CustomSweep(
                                    channel,
                                    self.properties[gate][parameter]["setpoints"],
                                    delay=self.properties[gate][parameter].setdefault("delay", 0),
                                )
                            )
                    else:
                        try:
                            self.dynamic_sweeps.append(
                                LinSweep(
                                    channel,
                                    self.properties[gate][parameter]["start"],
                                    self.properties[gate][parameter]["stop"],
                                    int(self.properties[gate][parameter]["num_points"]),
                                    delay=self.properties[gate][parameter].setdefault("delay", 0),
                                )
                            )
                        except KeyError:
                            self.dynamic_sweeps.append(
                                CustomSweep(
                                    channel,
                                    self.properties[gate][parameter]["setpoints"],
                                    delay=self.properties[gate][parameter].setdefault("delay", 0),
                                )
                            )

                    # Handle different possibilities for starting points
                    if dyn_ramp_to_val or channel in inactive_dyn_channels:
                        try:
                            ramp_or_set_parameter(
                                channel,
                                self.properties[gate][parameter]["value"],
                                ramp_rate=ramp_rate,
                                ramp_time=ramp_time,
                                setpoint_intervall=setpoint_intervall,
                            )
                        except KeyError:
                            try:
                                ramp_or_set_parameter(
                                    channel,
                                    self.properties[gate][parameter]["start"],
                                    ramp_rate=ramp_rate,
                                    ramp_time=ramp_time,
                                    setpoint_intervall=setpoint_intervall,
                                )
                            except KeyError:
                                ramp_or_set_parameter(
                                    channel,
                                    self.properties[gate][parameter]["setpoints"][0],
                                    ramp_rate=ramp_rate,
                                    ramp_time=ramp_time,
                                    setpoint_intervall=setpoint_intervall,
                                )
                    else:
                        try:
                            ramp_or_set_parameter(
                                channel,
                                self.properties[gate][parameter]["start"],
                                ramp_rate=ramp_rate,
                                ramp_time=ramp_time,
                                setpoint_intervall=setpoint_intervall,
                            )
                        except KeyError:
                            ramp_or_set_parameter(
                                channel,
                                self.properties[gate][parameter]["setpoints"][0],
                                ramp_rate=ramp_rate,
                                ramp_time=ramp_time,
                                setpoint_intervall=setpoint_intervall,
                            )

                    # Generate sweeps from parameters
        self.active_compensated_channels = []
        self.active_compensating_channels = []
        self.active_compensating_parameters = []
        inactive_dyn_params = []
        for ch in inactive_dyn_channels:
            inactive_dyn_params.append(self.dynamic_parameters[self.dynamic_channels.index(ch)])
        for gate, parameters in self.gate_parameters.items():
            for parameter, channel in parameters.items():
                # This iterates over all compensating parameters
                if self.properties[gate][parameter]["type"].find("comp") >= 0:
                    try:
                        i = self.compensating_parameters.index({"gate": gate, "parameter": parameter})
                        leverarms = self.compensating_leverarms[i]
                        comped_params = copy.deepcopy(
                            self.compensated_parameters[i]
                        )  # list of parameters compensated by the current parameter
                        comped_sweeps = []  # Sweeps that are compensated by current param
                        comped_leverarms = []  # Leverarms of the current param
                        comping_sweeps = []  # List to store only the sweeps for the current param
                        k = 0
                        for comped_param in comped_params.copy():
                            # Check if the parameter is actually ramped in this part of the measurement
                            if comped_param in inactive_dyn_params:
                                comped_params.remove(comped_param)
                            else:
                                # Get only the relevant list entries for the current parameter
                                try:
                                    comped_index = self.dynamic_parameters.index(comped_param)
                                except ValueError as e:
                                    logger.exception(
                                        "Watch out, there is an Exception incoming!"
                                        + "Did you try to compensate for a not dynamic parameter?"
                                    )
                                    raise e
                                comped_sweeps.append(self.dynamic_sweeps[comped_index])
                                comped_leverarms.append(leverarms[k])
                                self.active_compensated_channels.append(self.dynamic_channels[comped_index])
                            k += 1
                        compensating_param = self.compensating_parameters[i]
                        self.active_compensating_parameters.append(compensating_param)
                        if len(comped_params) > 0:
                            self.active_compensating_channels.append(channel)
                            for j in range(len(comped_params)):
                                # Here we create lists/sweeps only containing the difference required for compensation.
                                # Still has to be substracted from the set value in the measurement script as this can
                                # depend on the measurement script used (e.g. 1D vs 2D sweeps)
                                comping_setpoints = (
                                    -1
                                    * float(comped_leverarms[j])
                                    * (np.array(comped_sweeps[j].get_setpoints()) - comped_sweeps[j].get_setpoints()[0])
                                )
                                # This creates an inner list of required setpoint differences only
                                # for the param that is currently iterated over!
                                # The final self.compensating_sweeps list will contain list for each
                                # compensating parameters with one sweep per
                                # parameter that is compensated by this compensating parameters.
                                comping_sweeps.append(
                                    CustomSweep(
                                        channel,
                                        comping_setpoints,
                                        delay=self.properties[gate][parameter].setdefault("delay", 0),
                                    )
                                )
                            self.compensating_sweeps.append(comping_sweeps)
                            if (
                                any(
                                    [
                                        self.properties[param["gate"]][param["parameter"]].get("_is_triggered", False)
                                        for param in comped_params
                                    ]
                                )
                                and self.buffered
                            ):
                                self.properties[compensating_param["gate"]][compensating_param["parameter"]][
                                    "_is_triggered"
                                ] = True
                            # TODO: This part has to be moved into the measurement script,
                            # as the final setpoints for the comping params are now set at
                            # the measurement script. A helper method would be nice to have.
                            # if min(self.compensating_sweeps[-1].get_setpoints()) < min(*self.compensating_limits[i]) \
                            #  or max(self.compensating_sweeps[-1].get_setpoints()) > max(*self.compensating_limits[i]):
                            #     raise Exception(f"Value for compensating gate {compensating_param} exceeds limits!")
                        ramp_or_set_parameter(
                            channel,
                            self.properties[gate][parameter]["value"],
                            ramp_rate=ramp_rate,
                            ramp_time=ramp_time,
                            setpoint_intervall=setpoint_intervall,
                        )
                    except ValueError as e:
                        raise e

        if self.buffered:
            for gettable_param in list(set(self.gettable_channels) - set(self.static_gettable_channels)):
                if is_bufferable(gettable_param):
                    gettable_param.root_instrument._qumada_buffer.subscribe([gettable_param])
                else:
                    raise Exception(f"{gettable_param} is not bufferable.")

    @abstractmethod
    def run(self) -> list:
        """
        Runs the already setup measurement. you can call self.initialize in here.
        Abstract method.
        """
        return []

    def reset(self) -> None:
        """
        Resets all static/dynamic parameters to their value/start value.
        TODO: Remove! Since initialize() does only create lists one, there is no advantage of using reset().
        """
        logger.warning(
            "The reset() method is deprecated and will be removed in a future release! \
                        It is recommended to replace all calls of reset() with initialize()"
        )
        ramp_rate = self.settings.get("ramp_rate", 0.3)
        setpoint_intervall = self.settings.get("setpoint_intervall", 0.1)
        for gate, parameters in self.gate_parameters.items():
            for parameter, channel in parameters.items():
                if self.properties[gate][parameter]["type"].find("static") >= 0:
                    ramp_or_set_parameter(
                        channel,
                        self.properties[gate][parameter]["value"],
                        ramp_rate=ramp_rate,
                        setpoint_intervall=setpoint_intervall,
                    )
                elif self.properties[gate][parameter]["type"].find("dynamic") >= 0:
                    try:
                        ramp_or_set_parameter(
                            channel,
                            self.properties[gate][parameter]["value"],
                            ramp_rate=ramp_rate,
                            setpoint_intervall=setpoint_intervall,
                        )
                    except KeyError:
                        try:
                            ramp_or_set_parameter(
                                channel,
                                self.properties[gate][parameter]["start"],
                                ramp_rate=ramp_rate,
                                setpoint_intervall=setpoint_intervall,
                            )
                        except KeyError:
                            ramp_or_set_parameter(
                                channel,
                                self.properties[gate][parameter]["setpoints"][0],
                                ramp_rate=ramp_rate,
                                setpoint_intervall=setpoint_intervall,
                            )

    def clean_up(self, additional_actions: list[Callable] | None = None, **kwargs) -> None:
        """
        Things to do after the measurement is complete. Cleans up subscribed paramteres for
        buffered measurements by default.
        TODO: Hook into measurement.run()

        Args:
            additional_actions (list[Callable], optional):
                List of functions to be called after the measurement is
                complete. Defaults to None.
        """
        for buffer in self.buffers:
            buffer.unsubscribe(buffer._subscribed_parameters)
        self.measurement_name = None
        if additional_actions:
            for action in additional_actions:
                action()

    def ready_buffers(self, **kwargs) -> None:
        """
        Setup all buffers registered in the measurement and start them.
        """
        for buffer in self.buffers:
            buffer.setup_buffer(settings=self.buffer_settings)
            buffer.start()
        for trigger in self.trigger_ins:
            trigger.setup_trigger_in(trigger_settings=self.buffer_settings)

    def readout_buffers(self, **kwargs) -> dict:
        """
        Readout all buffer and return the results as list of tuples
        (parameters, values) as required by qcodes measurement context manager.

        Args:
            **kwargs (dict):
                timestamps (bool): Set True if timestamp data is to be included
                    in the results. Not implemented yet.

        Returns:
            dict: Results, list with one tuple for each subscribed parameter.
            Tuple contains (parameter, measurement_data).

        """
        # TODO: Handle multiple bursts etc.
        data = {}
        results = []
        for buffer in self.buffers:
            buffer.stop()
            data[buffer] = buffer.read()
            for param in buffer._subscribed_parameters:
                results.append((param, flatten_array(data[buffer][param.name])))
        if kwargs.get("timestamps", False):
            results.append(flatten_array(data[list(data.keys())[0]]["timestamps"]))
        return results

    def _relabel_instruments(self) -> None:
        """
        Changes the labels of all instrument channels to the
        corresponding name defined in the measurement script.
        Has to be done after mapping!
        """
        for gate, parameters in self.gate_parameters.items():
            for key, parameter in parameters.items():
                parameter.label = f"{gate} {key}"

    def _add_current_datetime_to_metadata(self, *args, add_datetime_to_metadata: bool = True, **kwargs):
        if add_datetime_to_metadata:
            try:
                metadata = self.metadata
                metadata.add_datetime_to_metadata(datetime.now())
            except Exception as ex:
                print(f"Datetime could not be added to metadata: {ex}")

    def _add_data_to_metadata(self, *args, add_data_to_metadata: bool = True, **kwargs):
        # Add script and parameters to metadata
        if add_data_to_metadata:
            try:
                metadata = self.metadata
                cls = type(self)
                db_location = qc.config.core.db_location
                metadata.add_data_to_metadata(db_location, "sqlite3", f"{cls.__name__}Data")
            except Exception as ex:
                print(f"Data could not be added to metadata: {ex}")

    def _insert_metadata_into_db(self, *args, insert_metadata_into_db: bool = True, **kwargs):
        if insert_metadata_into_db:
            try:
                metadata = self.metadata
                metadata.save()
            except Exception as ex:
                print(f"Metadata could not inserted into database: {ex}")


class VirtualGate:
    """Virtual Gate"""

    def __init__(self):
        self._functions = []

    @property
    def functions(self):
        """List of equipment Functions, the virtual gate shall have."""
        return self._functions

    @functions.setter
    def functions(self, functions: MutableSequence):
        self._functions = functions


class CustomSweep(AbstractSweep):
    """
    Custom sweep from array of setpoints.

    Args:
        param: Qcodes parameter to sweep.
        setpoints: Array of setpoints.
        delay: Time in seconds between two consequtive sweep points
    """

    def __init__(
        self,
        param: ParameterBase,
        setpoints: np.ndarray,
        delay: float = 0,
        post_actions: ActionsT = (),
    ):
        self._param = param
        self._setpoints = setpoints
        self._num_points = len(setpoints)
        self._delay = delay
        self._post_actions = post_actions

    def get_setpoints(self) -> np.ndarray:
        """
        1D array of setpoints
        """
        return self._setpoints

    @property
    def param(self) -> ParameterBase:
        return self._param

    @property
    def delay(self) -> float:
        return self._delay

    @property
    def num_points(self) -> int:
        return self._num_points

    @property
    def post_actions(self) -> ActionsT:
        return self._post_actions<|MERGE_RESOLUTION|>--- conflicted
+++ resolved
@@ -415,7 +415,6 @@
                                 )
                             )
 
-<<<<<<< HEAD
                     # Only executed for dynamic parameters!
                     if "group" in self.properties[gate][parameter].keys():
                         group = self.properties[gate][parameter]["group"]
@@ -440,29 +439,6 @@
                                         self.dynamic_parameters[-1]["priority"] = prio
                                 except Exception:
                                     pass
-=======
-                if "group" in self.properties[gate][parameter].keys():
-                    group = self.properties[gate][parameter]["group"]
-                    if group not in self.groups.keys():
-                        self.groups[group] = {"channels": [], "parameters": [], "priority": None}
-                    self.groups[group]["channels"].append(channel)
-                    self.groups[group]["parameters"].append({"gate": gate, "parameter": parameter})
-                    if self.groups[group]["priority"] is None:
-                        if "priority" in self.properties[gate][parameter].keys():
-                            if self.groups[group]["priority"] in self.priorities.keys():
-                                raise Exception("Assigned the same priority to multiple groups")
-                            elif self.groups[group]["priority"] is None:
-                                self.groups[group]["priority"] = int(self.properties[gate][parameter]["priority"])
-                                self.priorities[int(self.groups[group]["priority"])] = self.groups[group]
-                        else:
-                            try:
-                                prio = int(group)
-                                if prio not in self.priorities.keys():
-                                    self.groups[group]["priority"] = prio
-                                    self.priorities[prio] = self.groups[group]
-                            except Exception:
-                                pass
->>>>>>> 25071034
 
         if self.buffered:
             self.buffers = {
