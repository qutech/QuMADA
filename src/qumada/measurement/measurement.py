# Copyright (c) 2023 JARA Institute for Quantum Information
#
# This file is part of QuMADA.
#
# QuMADA is free software: you can redistribute it and/or modify it under the
# terms of the GNU General Public License as published by the Free Software
# Foundation, either version 3 of the License, or (at your option) any later
# version.
#
# QuMADA is distributed in the hope that it will be useful, but WITHOUT ANY
# WARRANTY; without even the implied warranty of MERCHANTABILITY or FITNESS FOR
# A PARTICULAR PURPOSE. See the GNU General Public License for more details.
#
# You should have received a copy of the GNU General Public License along with
# QuMADA. If not, see <https://www.gnu.org/licenses/>.
#
# Contributors:
# - Till Huckeman
# - Daniel Grothe
# - Jonas Mertens
# - Sionludi Lab

from __future__ import annotations

import inspect
import json
import logging
from abc import ABC, abstractmethod
from collections.abc import MutableSequence
from contextlib import suppress
from datetime import datetime
from functools import wraps
from typing import Any, Callable

import numpy as np
import qcodes as qc
from qcodes import Station
from qcodes.dataset import AbstractSweep, LinSweep
from qcodes.dataset.dond.do_nd_utils import ActionsT
from qcodes.parameters import Parameter, ParameterBase

from qumada.instrument.buffers.buffer import is_bufferable, is_triggerable
from qumada.metadata import Metadata
from qumada.utils.ramp_parameter import ramp_or_set_parameter
from qumada.utils.utils import flatten_array

logger = logging.getLogger(__name__)
<<<<<<< HEAD
=======

>>>>>>> df19aca1

def is_measurement_script(o):
    return inspect.isclass(o) and issubclass(o, MeasurementScript)


class QtoolsStation(Station):
    """Station object, inherits from qcodes Station."""


def create_hook(func, hook):
    """
    Decorator to hook a function onto an existing function.
    The hook function can use keyword-only arguments, which are omitted prior to execution of the main function.
    """

    @wraps(func)
    def wrapper(*args, **kwargs):
        hook(*args, **kwargs)
        # remove arguments used in hook from kwargs
        sig = inspect.signature(hook)
        varkw = next(
            filter(
                lambda p: p.kind is inspect.Parameter.VAR_KEYWORD,
                sig.parameters.values(),
            )
        ).name
        unused_kwargs = sig.bind(*args, **kwargs).arguments.get(varkw) or {}
        return func(*args, **unused_kwargs)

    return wrapper


class MeasurementScript(ABC):
    """
    Base class for measurement scripts.

    The abstract function "run" has to be implemented.
    """

    # TODO: Put list elsewhere! Remove names that were added as workarounds (e.g. aux_voltage) as soon as possible
    PARAMETER_NAMES: set[str] = {
        "voltage",
        "voltage_x_component",
        "voltage_y_component",
        "voltage_offset",
        "current",
        "current_x_component",
        "current_y_component",
        "current_compliance",
        "amplitude",
        "frequency",
        "output_enabled",
        "time_constant",
        "phase",
        "count",
        "aux_voltage_1",
        "aux_voltage_2",
        "temperature",
        "test_parameter",
    }

    def __init__(self):
        # Create function hooks for metadata
        # reverse order, so insert metadata is run second
        self.run = create_hook(self.run, self._insert_metadata_into_db)
        self.run = create_hook(self.run, self._add_data_to_metadata)
        self.run = create_hook(self.run, self._add_current_datetime_to_metadata)

        self.properties: dict[Any, Any] = {}
        self.gate_parameters: dict[Any, dict[Any, Parameter | None] | Parameter | None] = {}
        self._buffered_num_points: int | None = None

    def add_gate_parameter(self, parameter_name: str, gate_name: str = None, parameter: Parameter = None) -> None:
        """
        Adds a gate parameter to self.gate_parameters.

        Args:
            parameter_name (str): Name of the parameter. Has to be in MeasurementScript.PARAMETER_NAMES.
            gate_name (str): Name of the parameter's gate. Set this, if you want to define the parameter
                             under a specific gate. Defaults to None.
            parameter (Parameter): Custom parameter. Set this, if you want to set a custom parameter. Defaults to None.
        """
        if parameter_name not in MeasurementScript.PARAMETER_NAMES:
            raise NameError(f'parameter_name "{parameter_name}" not in MeasurementScript.PARAMETER_NAMES.')
        if not gate_name:
            self.gate_parameters[parameter_name] = parameter
        else:
            # Create gate dict if not existing
            gate = self.gate_parameters.setdefault(gate_name, {})
            # Raise Exception, if gate "gate_name" was populated with a parameter (or smth. else) before
            if isinstance(gate, dict):
                gate[parameter_name] = parameter
            else:
                raise Exception("Gate {gate_name} is not a dictionary.")

    def _set_buffered_num_points(self) -> None:
        """
        Calculates number of datapoints when buffered measurements are performed and sets
        the buffered_num_points accordingly. Required to define QCoDeS datastructure.
        """

        if "burst_duration" in self.buffer_settings:
            self._burst_duration = float(self.buffer_settings["burst_duration"])

        if "duration" in self.buffer_settings:
            if "burst_duration" in self.buffer_settings:
                self._num_bursts = np.ceil(float(self.buffer_settings["duration"]) / self._burst_duration)
            elif "num_bursts" in self.buffer_settings:
                self._num_bursts = int(self.buffer_settings["num_bursts"])
                self._burst_duration = float(self.buffer_settings["duration"]) / self._num_bursts

        if "num_points" in self.buffer_settings:
            self.buffered_num_points = int(self.buffer_settings["num_points"])
            if "sampling_rate" in self.buffer_settings:
                self._burst_duration = float(self.buffered_num_points / self.buffer_settings["sampling_rate"])

        elif "sampling_rate" in self.buffer_settings:
            self._sampling_rate = float(self.buffer_settings["sampling_rate"])
            if self._burst_duration is not None:
                self.buffered_num_points = np.ceil(self._sampling_rate * self._burst_duration)
            elif all(k in self.buffer_settings for k in ("duration", "num_bursts")):
                self._burst_duration = float(self.buffer_settings["duration"] / self.buffer_settings["num_bursts"])

    def setup(
        self,
        parameters: dict,
        metadata: Metadata,
        *,
        add_script_to_metadata: bool = True,
        add_parameters_to_metadata: bool = True,
        buffer_settings: dict = {},
        measurement_name: str | None = None,
        **settings: dict,
    ) -> None:
        """
        Adds all gate_parameters that are defined in the parameters argument to
        the measurement. Allows to pass metadata to measurement and update the
        metadata with the script.

        Args:
            parameters (dict): Dictionary containing parameters and their settings
            metadata (Metadata): Object containing/handling metadata that should be
                                        available for the measurement.
            add_script_to_metadata (bool): If True (default), adds this object's content
                                           to the metadata.
            add_parameters_to_metadata (bool): If True (default), add the parameters to
                                               the metadata.
            settings (dict): Settings regarding the measurement script. Kwargs:
                ramp_rate: Defines how fast parameters are ramped during
                initialization and reset.
                setpoint_intervalle: Defines how smooth parameters are ramped
                during initialization and reset.
        """
        # TODO: Add settings to metadata
        self.metadata = metadata
        self.buffered = False
        self._lists_created = False
        self.measurement_name = measurement_name
        cls = type(self)
        try:
            self.buffer_settings.update(buffer_settings)
        except Exception:
            self.buffer_settings = buffer_settings
        self._set_buffered_num_points()

        try:
            self.settings.update(settings)
        except Exception:
            self.settings = settings

        # Add script and parameters to metadata
        if add_script_to_metadata:
            try:
                metadata.add_script_to_metadata(inspect.getsource(cls), language="python", name=cls.__name__)
            except OSError as err:
                print(f"Source of MeasurementScript could not be acquired: {err}")
            except Exception as ex:
                print(f"Script could not be added to metadata: {ex}")

        if add_parameters_to_metadata:
            try:
                metadata.add_parameters_to_metadata(json.dumps(parameters), name=f"{cls.__name__}Settings")
            except Exception as ex:
                print(f"Parameters could not be added to metadata: {ex}")

        # Add gate parameters
        for gate, vals in parameters.items():
            self.properties[gate] = vals
            for parameter, properties in vals.items():
                self.add_gate_parameter(parameter, gate)

    def generate_lists(self) -> None:
        """
        Creates lists containing the corresponding parameters for further use.
        
        The .channels list always contain the QCoDes parameters that can for
        example directly be called to get the corresponding values.
<<<<<<< HEAD
        E.g. 
            [param() for param in self.gettable_channels] 
        will return a list of the current values of all gettable parameters.
        
=======

        E.g.: ``[param() for param in self.gettable_channels]`` will return a list
        of the current values of all gettable parameters.

>>>>>>> df19aca1
        The .parameters lists contain dictionaries with the keywords "gate" for the
        corresponding terminal name and "parameter" for the parameter name.
        This is usefull to get the keys for specific parameters from
        the gate_parameters.
        
        gettable and static lists both include static gettable parameters,
        the static_gettable lists only the ones that are both, static and 
        gettable. This is e.g. useful for logging static parameters that cannot
        be buffered and thus cause errors in buffered measurements.
                
        """
        self.gettable_parameters: list[str] = []
        self.gettable_channels: list[str] = []
        self.static_gettable_parameters: list[str] = []
        self.static_gettable_channels: list[str] = []
        self.break_conditions: list[str] = []
        self.static_parameters: list[str] = []
        self.static_channels: list[str] = []
        self.dynamic_parameters: list[str] = []
        self.dynamic_channels: list[str] = []
        self.dynamic_sweeps: list[str] = []
        self.groups: dict[dict] = {}
        self.buffers: set = set()  # All buffers of gettable parameters
        self.trigger_ins: set = set()  # All trigger inputs that do not belong to buffers
        self.priorities: dict = {}

        for gate, parameters in self.gate_parameters.items():
            for parameter, channel in parameters.items():
                if self.properties[gate][parameter]["type"].find("static") >= 0:
                    self.static_parameters.append(
                        {"gate": gate, "parameter": parameter})
                    self.static_channels.append(channel)
                    if self.properties[gate][parameter]["type"].find("gettable") >=0:
                        self.static_gettable_parameters.append(
                            {"gate": gate, "parameter": parameter})
                        self.static_gettable_channels.append(channel)
                if self.properties[gate][parameter]["type"].find("gettable") >= 0:
                    self.gettable_parameters.append(
                        {"gate": gate, "parameter": parameter})
                    self.gettable_channels.append(channel)
                    with suppress(KeyError):
                        for condition in self.properties[gate][parameter]["break_conditions"]:
                            self.break_conditions.append({"channel": channel, "break_condition": condition})
                elif self.properties[gate][parameter]["type"].find("dynamic") >= 0:
                    self.dynamic_parameters.append({"gate": gate, "parameter": parameter})
                    self.dynamic_channels.append(channel)
                    if self.properties[gate][parameter].get("_is_triggered", False) and self.buffered:
                        if "num_points" in self.properties[gate][parameter].keys():
                            try:
                                assert self.properties[gate][parameter]["num_points"] == self.buffered_num_points
                            except AssertionError:
                                logger.warning(
                                    f"Number of datapoints from buffer_settings\
                                    and gate_parameters do not match. Using \
                                    the value from the buffer settings: \
                                    {self.buffered_num_points}")
                        elif "setpoints" in self.properties[gate][parameter].keys():
                            try:
                                assert len(self.properties[gate][parameter]["setpoints"]) == self.buffered_num_points
                            except AssertionError:
                                logger.warning(
                                    f"Number of datapoints from buffer_settings\
                                    and gate_parameters do not match. Using \
                                    the value from the buffer settings: \
                                    {self.buffered_num_points}")

                        else:
                            logger.info("No num_points or setpoints given for\
                                         buffered measurement. The value from \
                                         buffer_settings is used")
                        try:
                            self.dynamic_sweeps.append(
                                LinSweep(
                                    channel,
                                    self.properties[gate][parameter]["start"],
                                    self.properties[gate][parameter]["stop"],
                                    int(self.buffered_num_points),
                                    delay=self.properties[gate][parameter].setdefault("delay", 0),
                                )
                            )
                        except KeyError:
                            self.dynamic_sweeps.append(
                                LinSweep(
                                    channel,
                                    self.properties[gate][parameter]["setpoints"][0],
                                    self.properties[gate][parameter]["setpoints"][-1],
                                    int(self.buffered_num_points),
                                    delay=self.properties[gate][parameter].setdefault("delay", 0),
                                )
                            )
                    else:
                        try:
                            self.dynamic_sweeps.append(
                                LinSweep(
                                    channel,
                                    self.properties[gate][parameter]["start"],
                                    self.properties[gate][parameter]["stop"],
                                    int(self.properties[gate][parameter]["num_points"]),
                                    delay=self.properties[gate][parameter].setdefault("delay", 0),
                                )
                            )
                        except KeyError:
                            self.dynamic_sweeps.append(
                                CustomSweep(
                                    channel,
                                    self.properties[gate][parameter]["setpoints"],
                                    delay=self.properties[gate][parameter].setdefault("delay", 0),
                                )
                            )
                if "group" in self.properties[gate][parameter].keys():
                    group = self.properties[gate][parameter]["group"]
                    if group not in self.groups.keys():
                        self.groups[group]={"channels":[], 
                                         "parameters": [],
                                         "priority": None}
                    self.groups[group]["channels"].append(channel)
                    self.groups[group]["parameters"].append(
                        {"gate": gate, "parameter": parameter})
                    if self.groups[group]["priority"] is None:
                        if "priority" in self.properties[gate][parameter].keys():
                            if self.groups[group]["priority"] in self.priorities.keys():
                                raise Exception("Assigned the same priority to multiple groups")
                            elif self.groups[group]["priority"] is None: 
                                self.groups[group]["priority"] = int(self.properties[gate][parameter]["priority"])
                                self.priorities[int(self.groups[group]["priority"])] = self.groups[group]
                        else:
                            try:
                                prio = int(group)
                                if prio not in self.priorities.keys():
                                    self.groups[group]["priority"] = prio
                                    self.priorities[prio] = self.groups[group]
                            except Exception:
                                pass
                        
                        
        if self.buffered:
            self.buffers = {
                channel.root_instrument._qumada_buffer for channel in self.gettable_channels if is_bufferable(channel)
            }
            self.trigger_ins = {
                param.root_instrument._qumada_mapping for param in self.dynamic_channels if is_triggerable(param)
            }
        self._lists_created = True
        self._relabel_instruments()

    def initialize(self, dyn_ramp_to_val=False, inactive_dyn_channels: list | None = None) -> None:
        """
        Sets all static/sweepable parameters to their value/start value.
        If parameters are both, static and dynamic, they will be set to the "value" property
        and not to the "start" property.
        Parameters that are marked "dynamic" and "gettable" will not be added
        to the "self.gettable_parameters" as they are recorded anyway and will
        cause issues with dond functions.
        Provides gettable_parameters, static_parameters and dynamic parameters to
        measurement class and generates AbstractSweeps from the measurement
        properties. Sweeps form a list that can be found in "dynamic_sweeps"
        Relevant kwargs:
            dyn_ramp_to_val: Bool [False]: If true, dynamic parameters are
                    ramped to their value, before their sweep, else they are ramped
                    to their first setpoint.
            inactive_dyn_channels: List|None [None]: List of dynamic channels that are to be
                    treated as static for this initialization. They are always
                    ramped to their value instead of their sweeps starting point.
        """
        # TODO: Is there a more elegant way?
        # TODO: Put Sweep-Generation somewhere else?
        if inactive_dyn_channels is None:
            inactive_dyn_channels = []

        ramp_rate = self.settings.get("ramp_rate", 0.3)
        ramp_time = self.settings.get("ramp_time", 5)
        setpoint_intervall = self.settings.get("setpoint_intervall", 0.1)
        if not self._lists_created:
            self.generate_lists()
        self.dynamic_sweeps = []
        for gate, parameters in self.gate_parameters.items():
            for parameter, channel in parameters.items():
                if self.properties[gate][parameter]["type"].find("static") >= 0:
                    ramp_or_set_parameter(
                        channel,
                        self.properties[gate][parameter]["value"],
                        ramp_rate=ramp_rate,
                        ramp_time=ramp_time,
                        setpoint_intervall=setpoint_intervall,
                    )
                elif self.properties[gate][parameter]["type"].find("dynamic") >= 0:
                    if self.properties[gate][parameter].get("_is_triggered", False) and self.buffered:
                        if "num_points" in self.properties[gate][parameter].keys():
                            try:
                                assert self.properties[gate][parameter]["num_points"] == self.buffered_num_points
                            except AssertionError:
                                logger.warning(
                                    f"Number of datapoints from buffer_settings\
                                    and gate_parameters do not match. Using \
                                    the value from the buffer settings: \
                                    {self.buffered_num_points}")
                                self.properties[gate][parameter]["num_points"] = self.buffered_num_points

                        elif "setpoints" in self.properties[gate][parameter].keys():
                            try:
                                assert len(self.properties[gate][parameter]["setpoints"]) == self.buffered_num_points
                            except AssertionError:
                                logger.warning(
                                    f"Number of datapoints from buffer_settings\
                                    and gate_parameters do not match. Using \
                                    the value from the buffer settings: \
                                    {self.buffered_num_points}")

                        else:
                            logger.info("No num_points or setpoints given for\
                                         buffered measurement. The value from \
                                         buffer_settings is used")
                        try:
                            self.dynamic_sweeps.append(
                                LinSweep(
                                    channel,
                                    self.properties[gate][parameter]["start"],
                                    self.properties[gate][parameter]["stop"],
                                    int(self.buffered_num_points),
                                    delay=self.properties[gate][parameter].setdefault("delay", 0),
                                )
                            )
                        except KeyError:
                            self.dynamic_sweeps.append(
                                LinSweep(
                                    channel,
                                    self.properties[gate][parameter]["setpoints"][0],
                                    self.properties[gate][parameter]["setpoints"][-1],
                                    int(self.buffered_num_points),
                                    delay=self.properties[gate][parameter].setdefault("delay", 0),
                                )
                            )
                    else:
                        try:
                            self.dynamic_sweeps.append(
                                LinSweep(
                                    channel,
                                    self.properties[gate][parameter]["start"],
                                    self.properties[gate][parameter]["stop"],
                                    int(self.properties[gate][parameter]["num_points"]),
                                    delay=self.properties[gate][parameter].setdefault("delay", 0),
                                )
                            )
                        except KeyError:
                            self.dynamic_sweeps.append(
                                CustomSweep(
                                    channel,
                                    self.properties[gate][parameter]["setpoints"],
                                    delay=self.properties[gate][parameter].setdefault("delay", 0),
                                )
                            )
                    # Handle different possibilities for starting points
                    if dyn_ramp_to_val or channel in inactive_dyn_channels:
                        try:
                            ramp_or_set_parameter(
                                channel,
                                self.properties[gate][parameter]["value"],
                                ramp_rate=ramp_rate,
                                ramp_time=ramp_time,
                                setpoint_intervall=setpoint_intervall,
                            )
                        except KeyError:
                            try:
                                ramp_or_set_parameter(
                                    channel,
                                    self.properties[gate][parameter]["start"],
                                    ramp_rate=ramp_rate,
                                    ramp_time=ramp_time,
                                    setpoint_intervall=setpoint_intervall,
                                )
                            except KeyError:
                                ramp_or_set_parameter(
                                    channel,
                                    self.properties[gate][parameter]["setpoints"][0],
                                    ramp_rate=ramp_rate,
                                    ramp_time=ramp_time,
                                    setpoint_intervall=setpoint_intervall,
                                )
                    else:
                        try:
                            ramp_or_set_parameter(
                                channel,
                                self.properties[gate][parameter]["start"],
                                ramp_rate=ramp_rate,
                                ramp_time=ramp_time,
                                setpoint_intervall=setpoint_intervall,
                            )
                        except KeyError:
                            ramp_or_set_parameter(
                                channel,
                                self.properties[gate][parameter]["setpoints"][0],
                                ramp_rate=ramp_rate,
                                ramp_time=ramp_time,
                                setpoint_intervall=setpoint_intervall,
                            )

                    # Generate sweeps from parameters

        if self.buffered:
            for gettable_param in list(set(self.gettable_channels) - set(self.static_gettable_channels)):
                if is_bufferable(gettable_param):
                    gettable_param.root_instrument._qumada_buffer.subscribe([gettable_param])
                else:
                    raise Exception(f"{gettable_param} is not bufferable.")

    @abstractmethod
    def run(self) -> list:
        """
        Runs the already setup measurement. you can call self.initialize in here.
        Abstract method.
        """
        return []

    def reset(self) -> None:
        """
        Resets all static/dynamic parameters to their value/start value.
        TODO: Remove! Since initialize() does only create lists one, there is no advantage of using reset().
        """
        logger.warning(
            "The reset() method is deprecated and will be removed in a future release! \
                        It is recommended to replace all calls of reset() with initialize()"
        )
        ramp_rate = self.settings.get("ramp_rate", 0.3)
        setpoint_intervall = self.settings.get("setpoint_intervall", 0.1)
        for gate, parameters in self.gate_parameters.items():
            for parameter, channel in parameters.items():
                if self.properties[gate][parameter]["type"].find("static") >= 0:
                    ramp_or_set_parameter(
                        channel,
                        self.properties[gate][parameter]["value"],
                        ramp_rate=ramp_rate,
                        setpoint_intervall=setpoint_intervall,
                    )
                elif self.properties[gate][parameter]["type"].find("dynamic") >= 0:
                    try:
                        ramp_or_set_parameter(
                            channel,
                            self.properties[gate][parameter]["value"],
                            ramp_rate=ramp_rate,
                            setpoint_intervall=setpoint_intervall,
                        )
                    except KeyError:
                        try:
                            ramp_or_set_parameter(
                                channel,
                                self.properties[gate][parameter]["start"],
                                ramp_rate=ramp_rate,
                                setpoint_intervall=setpoint_intervall,
                            )
                        except KeyError:
                            ramp_or_set_parameter(
                                channel,
                                self.properties[gate][parameter]["setpoints"][0],
                                ramp_rate=ramp_rate,
                                setpoint_intervall=setpoint_intervall,
                            )

    def clean_up(self, additional_actions: list[Callable] | None = None, **kwargs) -> None:
        """
        Things to do after the measurement is complete. Cleans up subscribed paramteres for
        buffered measurements by default.
        TODO: Hook into measurement.run()

        Args:
            additional_actions (list[Callable], optional):
                List of functions to be called after the measurement is
                complete. Defaults to None.
        """
        for buffer in self.buffers:
            buffer.unsubscribe(buffer._subscribed_parameters)
        if additional_actions:
            for action in additional_actions:
                action()

    def ready_buffers(self, **kwargs) -> None:
        """
        Setup all buffers registered in the measurement and start them.
        """
        for buffer in self.buffers:
            buffer.setup_buffer(settings=self.buffer_settings)
            buffer.start()
        for trigger in self.trigger_ins:
            trigger.setup_trigger_in(trigger_settings=self.buffer_settings)

    def readout_buffers(self, **kwargs) -> dict:
        """
        Readout all buffer and return the results as list of tuples
        (parameters, values) as required by qcodes measurement context manager.

        Args:
            **kwargs (dict):
                timestamps (bool): Set True if timestamp data is to be included
                    in the results. Not implemented yet.

        Returns:
            dict: Results, list with one tuple for each subscribed parameter.
            Tuple contains (parameter, measurement_data).

        """
        # TODO: Handle multiple bursts etc.
        data = {}
        results = []
        for buffer in self.buffers:
            buffer.stop()
            data[buffer] = buffer.read()
            for param in buffer._subscribed_parameters:
                results.append((param, flatten_array(data[buffer][param.name])))
        if kwargs.get("timestamps", False):
            results.append(flatten_array(data[list(data.keys())[0]]["timestamps"]))
        return results

    def _relabel_instruments(self) -> None:
        """
        Changes the labels of all instrument channels to the
        corresponding name defined in the measurement script.
        Has to be done after mapping!
        """
        for gate, parameters in self.gate_parameters.items():
            for key, parameter in parameters.items():
                parameter.label = f"{gate} {key}"

    def _add_current_datetime_to_metadata(self, *args, add_datetime_to_metadata: bool = True, **kwargs):
        if add_datetime_to_metadata:
            try:
                metadata = self.metadata
                metadata.add_datetime_to_metadata(datetime.now())
            except Exception as ex:
                print(f"Datetime could not be added to metadata: {ex}")

    def _add_data_to_metadata(self, *args, add_data_to_metadata: bool = True, **kwargs):
        # Add script and parameters to metadata
        if add_data_to_metadata:
            try:
                metadata = self.metadata
                cls = type(self)
                db_location = qc.config.core.db_location
                metadata.add_data_to_metadata(db_location, "sqlite3", f"{cls.__name__}Data")
            except Exception as ex:
                print(f"Data could not be added to metadata: {ex}")

    def _insert_metadata_into_db(self, *args, insert_metadata_into_db: bool = True, **kwargs):
        if insert_metadata_into_db:
            try:
                metadata = self.metadata
                metadata.save()
            except Exception as ex:
                print(f"Metadata could not inserted into database: {ex}")


class VirtualGate:
    """Virtual Gate"""

    def __init__(self):
        self._functions = []

    @property
    def functions(self):
        """List of equipment Functions, the virtual gate shall have."""
        return self._functions

    @functions.setter
    def functions(self, functions: MutableSequence):
        self._functions = functions


class CustomSweep(AbstractSweep):
    """
    Custom sweep from array of setpoints.

    Args:
        param: Qcodes parameter to sweep.
        setpoints: Array of setpoints.
        delay: Time in seconds between two consequtive sweep points
    """

    def __init__(
        self,
        param: ParameterBase,
        setpoints: np.ndarray,
        delay: float = 0,
        post_actions: ActionsT = (),
    ):
        self._param = param
        self._setpoints = setpoints
        self._num_points = len(setpoints)
        self._delay = delay
        self._post_actions = post_actions

    def get_setpoints(self) -> np.ndarray:
        """
        1D array of setpoints
        """
        return self._setpoints

    @property
    def param(self) -> ParameterBase:
        return self._param

    @property
    def delay(self) -> float:
        return self._delay

    @property
    def num_points(self) -> int:
        return self._num_points

    @property
    def post_actions(self) -> ActionsT:
        return self._post_actions<|MERGE_RESOLUTION|>--- conflicted
+++ resolved
@@ -45,10 +45,6 @@
 from qumada.utils.utils import flatten_array
 
 logger = logging.getLogger(__name__)
-<<<<<<< HEAD
-=======
-
->>>>>>> df19aca1
 
 def is_measurement_script(o):
     return inspect.isclass(o) and issubclass(o, MeasurementScript)
@@ -246,17 +242,10 @@
         
         The .channels list always contain the QCoDes parameters that can for
         example directly be called to get the corresponding values.
-<<<<<<< HEAD
-        E.g. 
-            [param() for param in self.gettable_channels] 
-        will return a list of the current values of all gettable parameters.
-        
-=======
 
         E.g.: ``[param() for param in self.gettable_channels]`` will return a list
         of the current values of all gettable parameters.
 
->>>>>>> df19aca1
         The .parameters lists contain dictionaries with the keywords "gate" for the
         corresponding terminal name and "parameter" for the parameter name.
         This is usefull to get the keys for specific parameters from
