--- conflicted
+++ resolved
@@ -584,58 +584,10 @@
                           Use the unbuffered script!"
                     )
                     raise ex
-<<<<<<< HEAD
-
-                if trigger_type == "manual":
-                    pass
-                if trigger_type == "hardware":
-                    try:
-                        trigger_start()
-                    except AttributeError as ex:
-                        print("Please set a trigger or define a trigger_start method")
-                        raise ex
-
-                elif trigger_type == "software":
-                    for buffer in self.buffers:
-                        buffer.force_trigger()
-                    logger.warning(
-                        "You are using software trigger, which \
-                        can lead to significant delays between \
-                        measurement instruments! Only recommended\
-                        for debugging."
-                    )
-                try:
-                    timeout_timer = 0.
-                    while not all(buffer.is_finished() for buffer in list(self.buffers)):
-                        timeout_timer += 0.1
-                        sleep(0.1)
-                        if timeout_timer >= buffer_timeout_multiplier * self._burst_duration:
-                            raise TimeoutError
-                    try:
-                        trigger_reset()
-                    except TypeError:
-                        logger.info("No method to reset the trigger defined.")
-                    results = self.readout_buffers(timestamps=True)
-                    dynamic_param_results = [
-                        (dyn_channel, sweep.get_setpoints()) for dyn_channel, sweep in zip(
-                            self.dynamic_channels, self.dynamic_sweeps)]
-                    results.pop(-1) #removes timestamps from results
-                    datasaver.add_result(
-                        (timer, t),
-                        *dynamic_param_results,
-                        *results,
-                        *static_gettables,
-                    )
-                except TimeoutError:
-                    logger.error(f"A timeout error occured. Skipping line at time {t}.")
-                    #results = self.readout_buffers(timestamps=True)
-                self.clean_up()
-=======
                 except TimeoutError:
                     logger.error(f"A timeout error occured. Skipping line at time {t}.")
                     #results = self.readout_buffers(timestamps=True)
             self.clean_up()
->>>>>>> b7553fba
         datasets.append(datasaver.dataset)
         return datasets
 
