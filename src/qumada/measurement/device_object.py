from __future__ import annotations

import inspect
import logging
from abc import ABC
from copy import deepcopy
from functools import wraps
from typing import Any

import numpy as np
from qcodes import Station
from qcodes.parameters import Parameter
from qcodes.validators.validators import Numbers

from qumada.instrument.buffers.buffer import map_triggers
from qumada.instrument.mapping import map_terminals_gui
from qumada.measurement.measurement import load_param_whitelist, MeasurementScript
from qumada.measurement.scripts import (
    Generic_1D_Hysteresis_buffered,
    Generic_1D_parallel_asymm_Sweep,
    Generic_1D_Sweep,
    Generic_1D_Sweep_buffered,
    Generic_2D_Sweep_buffered,
    Generic_nD_Sweep,
    Generic_Pulsed_Measurement,
    Generic_Pulsed_Repeated_Measurement,
    Timetrace,
    Timetrace_buffered,
)
from qumada.utils.ramp_parameter import ramp_or_set_parameter

logger = logging.getLogger(__name__)


class Terminal_Exists_Exception(Exception):
    pass


class Parameter_Exists_Exception(Exception):
    pass


class QumadaDevice:
    def __init__(
        self,
        make_terminals_global=True,
        namespace=None,
        station: Station | None = None,
    ):
        self.namespace = namespace or globals()
        self.terminals = {}
        self.instrument_parameters = {}
        self.make_terminals_global = make_terminals_global
        self.station = station
        self.buffer_settings = {}
        self.buffer_script_setup = {}
        self.states = {}
        self.ramp: bool = True

    def add_terminal(self, terminal_name: str, type: str | None = None, terminal_data: dict | None = {}):
        if terminal_name not in self.terminals.keys():
            self.__dict__[terminal_name.replace(" ", "_")] = self.terminals[terminal_name] = Terminal(
                terminal_name, self, type
            )
        else:
            raise Terminal_Exists_Exception(f"Terminal {terminal_name} already exists. Please remove it first!")
        if self.make_terminals_global:
            if terminal_name not in self.namespace.keys():
                # Adding to the global namespace
                self.namespace[terminal_name.replace(" ", "_")] = self.terminals[terminal_name]
                logger.warning(f"Added {terminal_name} to global namespace!")
            else:
                raise Terminal_Exists_Exception(
                    f"Terminal {terminal_name} already exists in global namespace. \
                        Please remove it first!"
                )

    def remove_terminal(self, terminal_name: str):
        if terminal_name in self.terminals.keys():
            del self.__dict__[terminal_name]
            del self.terminals[terminal_name]
            if terminal_name in self.namespace:
                del self.namespace[terminal_name]
        else:
            logger.warning(f"{terminal_name} does not exist and could not be deleted")

    def update_terminal_parameters(self):
        for terminal, mapping in self.instrument_parameters.items():
            for param in mapping.keys():
                self.terminals[terminal].update_terminal_parameter(param)

    def save_defaults(self, ramp=None, **kwargs):
        """
        Saves current values as default for all Terminals and their parameters
        """
        for terminal in self.terminals.values():
            for param in terminal.terminal_parameters.values():
                param.save_default()

    def save_state(self, name: str):
        """
        Saves current state (inclung types, limits etc) as entry in the tuning dict with name as key.
        """
        self.states[name] = self.save_to_dict(priorize_stored_value=False)

    def set_state(self, name: str, ramp=None, **kwargs):
        if ramp is None:
            ramp = self.ramp
        self.load_from_dict(self.states[name])
        self.set_stored_values(ramp=ramp, **kwargs)

    def set_stored_values(self, ramp=None, **kwargs):
        if ramp is None:
            ramp = self.ramp
        for terminal in self.terminals.values():
            for param in terminal.terminal_parameters.values():
                param.set_stored_value()

    def set_defaults(self, ramp=None, **kwargs):
        """
        Sets all Terminals and their parameters to their default values
        """
        if ramp is None:
            ramp = self.ramp
        for terminal in self.terminals.values():
            for param in terminal.terminal_parameters.values():
                param.set_default(ramp=ramp, **kwargs)

    def voltages(self):
        """
        Prints all paramters called voltage from all Terminals of the device.
        """

        for terminal in self.terminals.values():
            try:
                label = terminal.name
                voltage = terminal.voltage()
                print(f"{label} {voltage=}")
            except AttributeError:
                pass

    @staticmethod
    def create_from_dict(data: dict, station: Station | None = None, make_terminals_global=False, namespace=None):
        """
        Creates a QumadaDevice object from valid parameter dictionaries as used in Qumada measurement scripts.
        Be aware that the validity is not checked at the moment, so there might be unexpected exceptions!
        Parameter values are not set upon initialization for safety reason! They are stored in
        the _stored_values attribute.
        By default terminals are added to the namespace provided by the namespace argument.
        If you set namespace=globals() you can make the terminals available in global namespace.
        TODO: Remove make_terminals_global parameter and check if namespace is not None
        """
        device = QumadaDevice(station=station, make_terminals_global=make_terminals_global, namespace=namespace)
        for terminal_name, terminal_data in data.items():
            device.add_terminal(terminal_name, terminal_data=terminal_data)
            for parameter_name, properties in terminal_data.items():
                device.terminals[terminal_name].add_terminal_parameter(parameter_name, properties=properties)
        return device

    def load_from_dict(self, data: dict):
        """
        Adds terminals and corresponding parameters to an existing QumadaDevice.
        Values are not set automatically for safety reasons, they are stored in the _stored_value attribute.
        TODO: Check behaviour for existing terminals/parameters
        """
        device = self
        for terminal_name, terminal_data in data.items():
            try:
                device.add_terminal(terminal_name, terminal_data=terminal_data)
            except Terminal_Exists_Exception:
                pass
            for parameter_name, properties in terminal_data.items():
                try:
                    device.terminals[terminal_name].add_terminal_parameter(parameter_name, properties=properties)
                except Parameter_Exists_Exception:
                    device.terminals[terminal_name].terminal_parameters[parameter_name].properties = properties
                    device.terminals[terminal_name].terminal_parameters[parameter_name]._apply_properties()

        return device

    def save_to_dict(self, priorize_stored_value=False):
        """
        Returns a dict compatible with the qumada measurements scripts.
        Contains type, setpoints, delay, start, stop, num_points and value of the
        terminal parameters.
        For the value, by default the current value of the parameter is used (the parameter is called
        therefore). If the parameter is not callable (e.g. because no mapping was done so far), the
        _stored_value attribute is used.
        If priorize_stored_values is set to True, the _stored_value attribute will be used if available
        and the return value of the parameters callable only if _stored_value is not available (or None).
        None values will be always ignored, the value will not be set in this case.
        """
        return_dict = {}

        for terminal_name, terminal in self.terminals.items():
            return_dict[terminal_name] = {}
            for param_name, param in terminal.terminal_parameters.items():
                return_dict[terminal_name][param_name] = {}
                for attr_name in [
                    "type",
                    "setpoints",
                    "delay",
                    "start",
                    "stop",
                    "num_points",
                    "break_conditions",
                    "limits",
                    "group",
                    "leverarms",
                    "compensated_gates",
                ]:
                    if hasattr(param, attr_name):
                        return_dict[terminal.name][param.name][attr_name] = getattr(param, attr_name)
                if priorize_stored_value:
                    if hasattr(param, "_stored_value") and getattr(param, "_stored_value") is not None:
                        return_dict[terminal.name][param.name]["value"] = getattr(param, "_stored_value")
                    elif callable(param):
                        try:
                            if param() is not None:
                                return_dict[terminal.name][param.name]["value"] = param()
                        except Exception as e:
                            logger.exception(e)
                    else:
                        logger.warning(f"Couldn't find value for {terminal_name} {param_name}")
                else:
                    try:
                        if param() is not None:
                            return_dict[terminal.name][param.name]["value"] = param()
                        else:
                            raise Exception(f"Calling {param} return None. Trying to use stored value")
                    except Exception as e:
                        logger.exception(e)
                        if hasattr(param, "_stored_value") and getattr(param, "_stored_value") is not None:
                            return_dict[terminal.name][param.name]["value"] = getattr(param, "_stored_value")
                        else:
                            logger.warning(f"Couldn't find value for {terminal_name} {param_name}")
        return return_dict

    def mapping(self, instrument_parameters: None | dict = None):
        if instrument_parameters is None:
            instrument_parameters = self.instrument_parameters
        if not isinstance(self.station, Station):
            raise TypeError("No valid qcodes station found. Make sure you have set the station attribute correctly!")
        map_terminals_gui(self.station.components, self.instrument_parameters, instrument_parameters)
        self.update_terminal_parameters()

    def timetrace(
        self,
        duration: float,
        timestep: float = 1,
        name=None,
        metadata=None,
        station=None,
        buffered=False,
        buffer_settings: dict | None = None,
        priorize_stored_value=False,
    ):
        """ """
        if station is None:
            station = self.station
        if not isinstance(station, Station):
            raise TypeError("No valid station assigned!")
        if buffer_settings is None:
            buffer_settings = self.buffer_settings
        temp_buffer_settings = deepcopy(buffer_settings)
        if buffered is True:
            logger.warning("Temporarily modifying buffer settings to match function arguments.")
            temp_buffer_settings["sampling_rate"] = 1 / timestep
            temp_buffer_settings["duration"] = duration
            temp_buffer_settings["burst_duration"] = duration
            try:
                del temp_buffer_settings["num_points"]
                del temp_buffer_settings["num_bursts"]
            except KeyError as e:
                logger.warning(e)

            script = Timetrace_buffered()
        else:
            script = Timetrace()
        script.setup(
            self.save_to_dict(priorize_stored_value=priorize_stored_value),
            metadata=metadata,
            measurement_name=name,
            duration=duration,
            timestep=timestep,
            buffer_settings=temp_buffer_settings,
            **self.buffer_script_setup,
        )
        mapping = self.instrument_parameters
        map_terminals_gui(station.components, script.gate_parameters, mapping)
        if buffered is True:
            map_triggers(station.components)
        data = script.run()
        return data

    def sweep_2D(
        self,
        slow_param: Parameter,
        fast_param: Parameter,
        slow_param_range: float,
        fast_param_range: float,
        slow_num_points: int = 50,
        fast_num_points: int = 100,
        name=None,
        metadata=None,
        station=None,
        buffered=False,
        buffer_settings: dict | None = None,
        priorize_stored_value=False,
        restore_state=True,
    ):
        """ """
        if station is None:
            station = self.station
        if not isinstance(station, Station):
            raise TypeError("No valid station assigned!")
        self.save_state("_temp_2D")
        try:
            for terminal in self.terminals.values():
                for parameter in terminal.terminal_parameters.values():
                    if parameter.type == "dynamic":
                        parameter.type = "static gettable"
            slow_param.type = "dynamic"
            slow_param.setpoints = np.linspace(
                slow_param.value - slow_param_range / 2.0, slow_param.value + slow_param_range / 2.0, slow_num_points
            )
            slow_param.group = 1
            fast_param.type = "dynamic"
            fast_param.group = 2
            fast_param.setpoints = np.linspace(
                fast_param.value - fast_param_range / 2.0, fast_param.value + fast_param_range / 2.0, fast_num_points
            )
            if buffer_settings is None:
                buffer_settings = self.buffer_settings
            temp_buffer_settings = deepcopy(buffer_settings)
            if buffered is True:
                if "num_points" in temp_buffer_settings.keys():
                    temp_buffer_settings["num_points"] = fast_num_points
                    logger.warning(
                        f"Temporarily changed buffer settings to match the \
                        number of points specified {fast_num_points=}"
                    )
                else:
                    logger.warning(
                        "Num_points not specified in buffer settings! fast_num_points value is \
                        ignored and buffer settings are used to specify measurement!"
                    )

                script = Generic_2D_Sweep_buffered()
            else:
                script = Generic_nD_Sweep()
            script.setup(
                self.save_to_dict(priorize_stored_value=priorize_stored_value),
                metadata=metadata,
                measurement_name=name,
                buffer_settings=temp_buffer_settings,
                **self.buffer_script_setup,
            )
            mapping = self.instrument_parameters
            map_terminals_gui(station.components, script.gate_parameters, mapping)
            if buffered is True:
                map_triggers(station.components)
            data = script.run()
        except Exception as e:
            print(self.states["_temp_2D"])
            self.set_state("_temp_2D")
            raise e
        finally:
            print(self.states["_temp_2D"])
            self.set_state("_temp_2D")
            del self.states["_temp_2D"]
        return data

    def sweep_parallel(
        self,
        params: list[Parameter],
        setpoints: list[list[float]] | None = None,
        target_values: list[float] | None = None,
        num_points: int = 100,
        name=None,
        metadata=None,
        station=None,
        priorize_stored_value=False,
        **kwargs,
    ):
        """
        Sweep multiple parameters in parallel.
        Provide either setpoints or target_values. Setpoints have to have the same length for all parameters.
        If no setpoints are provided, the target_values will be used to create the setpoints. Ramps will start from
        the current value of the parameters then.
        Gettable parameters and break conditions will be set according to their state in the device object.
        You can pass backsweep_after_break as a kwarg. If set to True, the sweep will continue in the opposite
        direction after a break condition is reached.
        """
        if station is None:
            station = self.station
        if not isinstance(station, Station):
            raise TypeError("No valid station assigned!")
        if setpoints is None and target_values is None:
            raise (Exception("Either setpoints or target_values have to be provided!"))
        if target_values is not None and setpoints is not None:
            raise (Exception("Either setpoints or target_values have to be provided, not both!"))
        if setpoints is None:
            assert len(params) == len(target_values)
            setpoints = [np.linspace(param(), target, num_points) for param, target in zip(params, target_values)]
        assert len(params) == len(setpoints)
        assert all([len(setpoint) == len(setpoints[0]) for setpoint in setpoints])

        for terminal in self.terminals.values():
            for parameter in terminal.terminal_parameters.values():
                if parameter not in params and parameter.type == "dynamic":
                    parameter.type = "static gettable"
                if parameter in params:
                    parameter.type = "dynamic"
                    parameter.setpoints = setpoints[params.index(parameter)]
        script = Generic_1D_parallel_asymm_Sweep()
        script.setup(
            self.save_to_dict(priorize_stored_value=priorize_stored_value), 
            metadata=metadata, 
            measurement_name=name, 
            **kwargs
        )
        mapping = self.instrument_parameters
        map_terminals_gui(station.components, script.gate_parameters, mapping)
        data = script.run()
        return data

    def pulsed_measurement(
        self,
        params: list[Parameter],
        setpoints: list[list[float]],
        repetitions: int = 1,
        name=None,
        metadata=None,
        station=None,
        buffer_settings: dict | None = None,
        priorize_stored_value=False,
        **kwargs,
    ):
        if station is None:
            station = self.station
        if not isinstance(station, Station):
            raise TypeError("No valid station assigned!")
        assert len(params) == len(setpoints)
        assert all([len(setpoint) == len(setpoints[0]) for setpoint in setpoints])
        assert repetitions >= 1
        if buffer_settings is None:
            buffer_settings = self.buffer_settings
        temp_buffer_settings = deepcopy(buffer_settings)

        if "num_points" in temp_buffer_settings.keys():
            temp_buffer_settings["num_points"] = len(setpoints[0])
            logger.warning(
                "Temporarily changed buffer settings to match the \
                number of points specified in the setpoints"
            )
        else:
            raise Exception(
                "For this kind of measurement, you have to specify the number of points in the buffer settings!"
            )
        for terminal in self.terminals.values():
            for parameter in terminal.terminal_parameters.values():
                if parameter not in params and parameter.type == "dynamic":
                    parameter.type = "static gettable"
                if parameter in params:
                    parameter.type = "dynamic"
                    parameter.setpoints = setpoints[params.index(parameter)]
        if repetitions == 1:
            script = Generic_Pulsed_Measurement()
        elif repetitions > 1:
            script = Generic_Pulsed_Repeated_Measurement()
        script.setup(
            self.save_to_dict(priorize_stored_value=priorize_stored_value),
            metadata=metadata,
            measurement_name=name,  # achtung geändert!
            repetitions=repetitions,
            buffer_settings=temp_buffer_settings,
            **self.buffer_script_setup,
            **kwargs,
        )
        mapping = self.instrument_parameters
        map_terminals_gui(station.components, script.gate_parameters, mapping)
        map_triggers(station.components, script.properties, script.gate_parameters)
        data = script.run()
        return data
    
    
    def run_measurement(
            self,
            script: MeasurementScript,
            dynamic_params: list,
            setpoints: list,
            dynamic_values: list|None = None,
            static_params: list|None = None,
            static_values: list|None = None,
            gettable_params: list|None = None,
            break_conditions: list|None = None,
            name=None,
            metadata=None,
            station=None,
            buffered = False,
            buffer_settings: dict | None = None,
            priorize_stored_value=False,
            **kwargs,
        ):
        """
        Runs any Qumada Measurement Script. Alters parameter attributes of device
        according to their type.
        

        Parameters
        ----------
        script : MeasurementScript
            The script you want to use. Has to be of type MeasurementScript.
        dynamic_params : list
            List of parameters that should be set to dynamic. Parameters that
            already are of the type "dynamic", but not listed here, will be set
            to "static gettable" to avoid user errors.
        setpoints : list
            Setpoints for the parameters listed before.
        dynamic_values : list|None, optional
            Values for the dynamic parameters (if required). Same length as dynamic
            parameters or None. The default is None.
        static_params : list|None, optional
            Parameters to set to static. Parameters that are already static will
            stay that way even if not listed here. For static gettable parameters
            add the parameter to the gettable list as well.The default is None.
        static_values : list|None, optional
            Values for the static params listed above explicitely. Same lenght as
            static params. The default is None.
        gettable_params : list|None, optional
            Parameters in this list are set to gettable. Parameters that are already
            gettable but not in this list, will stay gettable. The default is None.
        break_conditions : list|None, optional
            Break conditions for gettable parameters listed explicitely in the
            gettable_params above. Same lenght as gettable_params. The default is None.
        name : str|None, optional
            Custom name if required. If None name is generated by QuMada. 
            The default is None.
        metadata : metadata object|None, optional
            Metadata Object to store. The default is None.
        station : QCoDeS Station, optional
            QCoDeS station. Overwrites device.station if not None. If None the 
            device.station will be used. The default is None.
        buffered : Bool, optional
            Set to true for buffered measurements. Otherwise buffer settings etc
            are not passed on (measurements might still work though if everything
            was already defined in device. The default is False.
        buffer_settings : dict | None, optional
            Buffer settings. Overwrites settings stored in device if not None. 
            The default is None.
        priorize_stored_value : Bool, optional
            Use values from dictionionary used to create device object instead
            of current values of the parameters if available. The default is False.
            
        **kwargs : dict|None
            Additional params, possibly depending on the measurement script.
            (e.g. duration for timetraces)


        Raises
        ------
        TypeError
            If no valid station available.
        Exception
            Read output, related to buffer settings.

        Returns
        -------
        data : list[Dataset]
            List of Datasets with measurement reuslts.

        """
        if station is None:
            station = self.station
        if not isinstance(station, Station):
            raise TypeError("No valid station assigned!")
        assert len(dynamic_params) == len(setpoints)
        if dynamic_values is not None:
            assert len(dynamic_values) == len(dynamic_params)
        if static_values is not None:
            assert len(static_params) == len(static_values)
        if break_conditions is not None:
            assert len(gettable_params) == len(break_conditions)
        
        if buffer_settings is None:
            buffer_settings = self.buffer_settings
        temp_buffer_settings = deepcopy(buffer_settings)

<<<<<<< HEAD
=======
        if "num_points" in temp_buffer_settings.keys():
            temp_buffer_settings["num_points"] = len(setpoints[0])
            logger.warning(
                "Temporarily changed buffer settings to match the \
                number of points specified in the setpoints"
            )
        else:
            raise Exception(
                "For this kind of measurement, you have to specify the number of points in the buffer settings!"
            )
        for terminal in self.terminals.values():
            for parameter in terminal.terminal_parameters.values():
                if dynamic_params is not None and parameter not in dynamic_params and parameter.type == "dynamic":
                    parameter.type = "static gettable"
                if dynamic_params is not None and parameter in dynamic_params:
                    parameter.type = "dynamic"
                    parameter.setpoints = setpoints[dynamic_params.index(parameter)]
                    if dynamic_values is not None:
                        parameter.value = dynamic_values[dynamic_params.index(parameter)]
                if static_params is not None and parameter in static_params:
                    parameter.type = "static"
                    if parameter in gettable_params:
                        parameter.type = "static gettable"
                    if static_values is not None:
                        parameter.value = static_values[static_params.index(parameter)]
                elif gettable_params is not None and parameter in gettable_params:
                    parameter.type = "gettable"
                    if break_conditions is not None:
                        parameter.break_conditions = break_conditions[gettable_params.index(parameter)]
                        
        script = script()
        script.setup(
            self.save_to_dict(priorize_stored_value=priorize_stored_value),
            metadata=metadata,
            measurement_name=name,
            buffer_settings=temp_buffer_settings,
            **self.buffer_script_setup,
            **kwargs,
        )
        mapping = self.instrument_parameters
        map_terminals_gui(station.components, script.gate_parameters, mapping)
        if buffered is True:
            map_triggers(station.components)
        data = script.run()
        return data
                        

>>>>>>> a169a9fe
class Terminal(ABC):
    """
    Base class for Terminals scripts.

    The abstract functions "reset" has to be implemented.
    """

<<<<<<< HEAD
    PARAMETER_NAMES: set[str] = load_param_whitelist()

    def __init__(self, name, parent: QumadaDevice | None = None, type: str | None = None):
=======

    PARAMETER_NAMES: set[str] = load_param_whitelist()

    def __init__(self, name, parent: QumadaDevice | None = None, type: str | None = None):

>>>>>>> a169a9fe
        self.properties: dict[Any, Any] = {}
        self.name = name
        self._parent = parent
        self.type = type
        self.terminal_parameters: dict[Any, dict[Any, Parameter | None] | Parameter | None] = {}

    def add_terminal_parameter(
        self, parameter_name: str, parameter: Parameter = None, properties: dict | None = None
    ) -> None:
        """
        Adds a gate parameter to self.terminal_parameters.

        Args:
            parameter_name (str): Name of the parameter. Has to be in MeasurementScript.PARAMETER_NAMES.
            terminal_name (str): Name of the parameter's gate. Set this, if you want to define the parameter
                             under a specific gate. Defaults to None.
            parameter (Parameter): Custom parameter. Set this, if you want to set a custom parameter. Defaults to None.
        """
        if parameter_name not in Terminal.PARAMETER_NAMES:
            raise NameError(f'parameter_name "{parameter_name}" not in MeasurementScript.PARAMETER_NAMES.')
        if parameter_name not in self.terminal_parameters.keys():
            self.__dict__[parameter_name] = self.terminal_parameters[parameter_name] = Terminal_Parameter(
                parameter_name, self, properties=properties
            )
            if self.name not in self._parent.instrument_parameters.keys():
                self._parent.instrument_parameters[self.name] = {}
            self._parent.instrument_parameters[self.name][parameter_name] = parameter
        else:
            raise Parameter_Exists_Exception(f"Parameter{parameter_name} already exists")

    def remove_terminal_parameter(self, parameter_name: str) -> None:
        """
        Adds a gate parameter to self.terminal_parameters.

        Args:
            parameter_name (str): Name of the parameter. Has to be in MeasurementScript.PARAMETER_NAMES.
            terminal_name (str): Name of the parameter's gate. Set this, if you want to define the parameter
                             under a specific gate. Defaults to None.
            parameter (Parameter): Custom parameter. Set this, if you want to set a custom parameter. Defaults to None.
        """
        if parameter_name in self.terminal_parameters.keys():
            del self.__dict__[parameter_name]
            del self.terminal_parameters[parameter_name]
        else:
            raise Exception(f"Parameter{parameter_name} does not exist!")

    def update_terminal_parameter(self, parameter_name: str, parameter: Parameter | None = None) -> None:
        self.terminal_parameters[parameter_name].instrument_parameter = self._parent.instrument_parameters[self.name][
            parameter_name
        ]

    def __call__(self, value=None):
        if "voltage" in self.terminal_parameters.keys():
            return self.voltage(value)
        else:
            raise TypeError


class Terminal_Parameter(ABC):
    def __init__(self, name: str, Terminal: Terminal, properties: dict = {}) -> None:
        self._parent = Terminal
        self._parent_device = Terminal._parent
        if properties is None:
            properties = {}
        self.properties: dict[Any, Any] = properties
        self.type = self.properties.get("type", None)
        self._stored_value = self.properties.get("value", None)  # For storing values for measurements
        self.setpoints = self.properties.get("setpoints", None)
        self.delay = self.properties.get("delay", 0)
        self.break_conditions = self.properties.get("break_conditions", [])
        self._value = None
        self.name = name
        self._limits = self.properties.get("limits", None)
        self.leverarms = self.properties.get("leverarms", None)
        self.compensated_gates = self.properties.get("compensated_gates")
        self.rampable = False
        self.ramp_rate = self.properties.get("ramp_rate", 0.1)
        self.group = self.properties.get("group", None)
        self.default_value = None
        self.scaling = 1  # Only relevant for setting values. Not taken into account for measurements!
        self._instrument_parameter = None
        self.locked = False
        self._limit_validator = None

    def reset(self):
        pass

    def _apply_properties(self):
        """
        Make sure changes to the properties are passed on to the object attributes
        """
        self.type = self.properties.get("type", self.type)
        self._stored_value = self.properties.get("value", self._stored_value)  # For storing values for measurements
        self.setpoints = self.properties.get("setpoints", self.setpoints)
        self.delay = self.properties.get("delay", self.delay)
        self.ramp_rate = self.properties.get("ramp_rate", self.ramp_rate)
        self.group = self.properties.get("group", self.group)
        self.leverarms = self.properties.get("leverarms", self.leverarms)
        self.compensated_gates = self.properties.get("compensated_gates")

    @property
    def value(self):
        return self._value

    @value.setter
    def value(self, value):
        if self.locked is True:
            raise Exception(f"Parameter {self.name} of Terminal {self._parent.name} is locked and cannot be set!")
            return

        if isinstance(value, float):
            self._value = self.scaling * value
            try:
                self.instrument_parameter(self.scaling * value)
            except TypeError:
                self._parent_device.update_terminal_parameters()
                self.instrument_parameter(self.scaling * value)
        else:
            self._value = value
            # TODO: Replace Try/Except block, update_terminal_parameters() should be called by mapping function
            try:
                self.instrument_parameter(value)
            except TypeError:
                self._parent_device.update_terminal_parameters()
                self.instrument_parameter(value)

    @value.getter
    def value(self):
        # TODO: Replace Try/Except block, update_terminal_parameters() should be called by mapping function
        try:
            return self.instrument_parameter()
        except TypeError:
            self._parent_device.update_terminal_parameters()
            return self.instrument_parameter()

    @property
    def instrument_parameter(self):
        return self._instrument_parameter

    @instrument_parameter.setter
    def instrument_parameter(self, param: Parameter):
        if isinstance(param, Parameter) or param is None:
            self._instrument_parameter = param
            self._set_limits()
        else:
            raise TypeError(f"{param} is not a QCoDeS parameter!")

    @property
    def limits(self):
        return self._limits

    @limits.setter
    def limits(self, limits):
        if type(limits) in (list, tuple) and len(limits) == 2:
            self._limits = limits
            self._set_limits()
        else:
            raise ValueError("Limits has to be a list|tuple with two entries")

    def _set_limits(self):
        """
        Uses QCoDeS parameter's validators to limit values of parameters with
        number value to the values set in the limits attribute.
        Will replace last validator of corresponding parameter, if it was set
        by this method before! Won't remove validators that existed before
        initialization of the parameter. Make sure not to add validators
        manually to avoid problem (QCoDeS can only remove the last added
        validator, so it's not possible to just remove the correct one.')
        """
        if self.limits is None:
            return
        if len(self.limits) != 2:
            raise ValueError(f"Invalid limits provided for {self._parent.name} {self.name}")
        param = self.instrument_parameter
        if not isinstance(param, Parameter):
            logger.exception(
                f"Cannot set limits to {self._parent.name} {self.name} \
                             as no valid instrument parameter was assigned to it!"
            )
        else:
            try:
                if self._limit_validator in param.validators:
                    param.remove_validator()
            except AttributeError as e:
                logger.warning(e)
                pass
            self._limit_validator = Numbers(min_value=min(self.limits), max_value=max(self.limits))
            param.add_validator(self._limit_validator)

    def ramp(self, value, ramp_rate: float | None = None, ramp_time: float = 5, setpoint_intervall: float = 0.01):
        if ramp_rate is None:
            ramp_rate = self.ramp_rate
        ramp_or_set_parameter(
            self.instrument_parameter,
            value,
            ramp_rate=ramp_rate,
            ramp_time=ramp_time,
            setpoint_intervall=setpoint_intervall,
        )

    def measured_ramp(
        self,
        value,
        num_points=100,
        start=None,
        station=None,
        name=None,
        metadata=None,
        backsweep=False,
        buffered=False,
        buffer_settings: dict | None = None,
        priorize_stored_value=False,
    ):
        if station is None:
            station = self._parent_device.station
        if not isinstance(station, Station):
            raise TypeError("No valid station assigned!")
        if self.locked:
            raise Exception(f"{self.name} is locked!")

        for terminal_name, terminal in self._parent_device.terminals.items():
            for param_name, param in terminal.terminal_parameters.items():
                if param.type == "dynamic":
                    param.type = "static gettable"
        self.type = "dynamic"
        if start is None:
            start = self()
        if backsweep is True:
            if buffered is False:
                self.setpoints = [*np.linspace(start, value, num_points), *np.linspace(value, start, num_points)]
            else:
                self.setpoints = np.linspace(start, value, num_points)
        else:
            self.setpoints = np.linspace(start, value, num_points)
        temp_buffer_settings = deepcopy(self._parent_device.buffer_settings)
        temp_buffer_settings.update(buffer_settings or {})
        if buffered:
            if "num_points" in temp_buffer_settings.keys():
                temp_buffer_settings["num_points"] = num_points
                logger.warning(
                    f"Temporarily changed buffer settings to match the number of points specified {num_points=}"
                )
            else:
                logger.warning(
                    "Num_points not specified in buffer settings! fast_num_points value is \
                        ignored and buffer settings are used to specify measurement!"
                )
            if backsweep is True:
                script = Generic_1D_Hysteresis_buffered()
            else:
                script = Generic_1D_Sweep_buffered()
        else:
            script = Generic_1D_Sweep()
        script.setup(
            self._parent_device.save_to_dict(priorize_stored_value=priorize_stored_value),
            metadata=metadata,
            name=name,
            iterations=1,
            buffer_settings=temp_buffer_settings,
            **self._parent_device.buffer_script_setup,
        )
        mapping = self._parent_device.instrument_parameters
        map_terminals_gui(station.components, script.gate_parameters, mapping)
        if buffered is True:
            map_triggers(station.components, script.properties, script.gate_parameters)
        data = script.run()
        return data

    def save_default(self):
        """
        Saves current value as default value.
        """
        try:
            self.default_value = self.value
        except Exception as e:
            logger.warning(f"{e} was raised when trying to save default value of {self.name}")
            pass

    def set_default(self, ramp=True, **kwargs):
        """
        Sets value to default value
        """
        if self.default_value is not None:
            try:
                if ramp is True:
                    self.ramp(self.default_value, **kwargs)
                else:
                    self.value = self.default_value
            except NotImplementedError as e:
                logger.debug(f"{e} was raised and ignored")
        else:
            logger.warning(f"No default value set for parameter {self.name}")

    def set_stored_value(self, ramp=True, **kwargs):
        """
        Sets value to stored value from dict
        """
        if self._stored_value is not None:
            try:
                if ramp is True:
                    self.ramp(self._stored_value, **kwargs)
                else:
                    self.value = self._stored_value
            except NotImplementedError as e:
                logger.debug(f"{e} was raised and ignored")
        else:
            logger.warning(f"No stored value set for parameter {self.name}")

    def __call__(self, value=None, ramp=None):
        if value is None:
            return self.value
        else:
            if ramp is True:
                self.ramp(value)
            else:
                self.value = value


# class Virtual_Terminal_Parameter(Terminal_Parameter):<|MERGE_RESOLUTION|>--- conflicted
+++ resolved
@@ -587,8 +587,6 @@
             buffer_settings = self.buffer_settings
         temp_buffer_settings = deepcopy(buffer_settings)
 
-<<<<<<< HEAD
-=======
         if "num_points" in temp_buffer_settings.keys():
             temp_buffer_settings["num_points"] = len(setpoints[0])
             logger.warning(
@@ -636,7 +634,6 @@
         return data
                         
 
->>>>>>> a169a9fe
 class Terminal(ABC):
     """
     Base class for Terminals scripts.
@@ -644,17 +641,10 @@
     The abstract functions "reset" has to be implemented.
     """
 
-<<<<<<< HEAD
     PARAMETER_NAMES: set[str] = load_param_whitelist()
 
     def __init__(self, name, parent: QumadaDevice | None = None, type: str | None = None):
-=======
-
-    PARAMETER_NAMES: set[str] = load_param_whitelist()
-
-    def __init__(self, name, parent: QumadaDevice | None = None, type: str | None = None):
-
->>>>>>> a169a9fe
+
         self.properties: dict[Any, Any] = {}
         self.name = name
         self._parent = parent
