--- conflicted
+++ resolved
@@ -319,17 +319,11 @@
                             logger.warning(f"Couldn't find value for {terminal_name} {param_name}")
         return return_dict
 
-<<<<<<< HEAD
 
     def map_terminals(self, 
                 terminal_parameters: None | dict = None, 
                 path: None | str = None,
                 skip_gui_if_mapped: bool = True,
-=======
-    def map_terminals(self, 
-                terminal_parameters: None | dict = None, 
-                path: None | str = None,
->>>>>>> b7553fba
                 ):
         """
         Maps devices terminal parameters using map_terminals_gui. You can pass
@@ -342,12 +336,9 @@
             Already existing mapping. The default is None.
         path : None | str, optional
             File to load mapping from (json). The default is None.
-<<<<<<< HEAD
         skip_gui_if_mapped: bool, optional
             If true, mapping gui is not openend if all parameters are mapped.
             Default is True.
-=======
->>>>>>> b7553fba
 
         Raises
         ------
@@ -365,7 +356,6 @@
             raise TypeError("No valid qcodes station found. Make sure you have set the station attribute correctly!")
         if path is not None:
             load_mapped_terminal_parameters(terminal_parameters, self.station, path)           
-<<<<<<< HEAD
         map_terminals_gui(self.station.components,
                           self.terminal_parameters,
                           terminal_parameters,
@@ -376,24 +366,12 @@
                 terminal_parameters: None | dict = None, 
                 path: None | str = None,
                 skip_gui_if_mapped = True,
-=======
-        map_terminals_gui(self.station.components, self.terminal_parameters, terminal_parameters)
-        self.update_terminal_parameters()
-        
-    def mapping(self, 
-                terminal_parameters: None | dict = None, 
-                path: None | str = None
->>>>>>> b7553fba
             ):
         #TODO: Remove!
         logger.warning("Deprecation Warning: device.mapping was renamed to \
                        device.map_terminals. Device.mapping will be removed \
                        in a future release!")
-<<<<<<< HEAD
         self.map_terminals(terminal_parameters, path, skip_gui_if_mapped)
-=======
-        self.map_terminals(terminal_parameters, path)
->>>>>>> b7553fba
             
         
     def save_terminal_mapping(self,
@@ -560,7 +538,6 @@
         parameter and it's setpoints (only ramp!) or lists of parameter, their setpoints(only ramps!)
         and optionally their values. Returns to original value of parameters after measurements.
         Returns list of measurement data (one dataset for each parameter.)
-<<<<<<< HEAD
 
         Parameters
         ----------
@@ -669,116 +646,6 @@
         logger.exception("Deprecation Warning: sweep_2D was renamed to sweep_2d \
                          for better naming consistency!")
 
-=======
-
-        Parameters
-        ----------
-        params : list[TerminalParameter] | TerminalParameter
-            List of parameters to be ramped or a single terminal parameter to be ramped.
-        setpoints : list[list[float]]
-            List of lists containing of Start and End point of sweep for each parameter, used to calculate a linear ramp!
-            If only one parameter is provided, only list with start and end points
-            For other measurements use either pulse measurement script or 1D unbuffered scan.
-        num_points: int, optional
-            Number of points measured in each sweep. Doubled if backsweep is True.
-        dynamic_values : None | list[float], optional
-            List of values for the dynamic parameters (only if a list of params is provided).
-            Ignored if only one parameter is passed. 
-            Parameters are kept at this value during the ramps of the other parameters. 
-            Current values of the parameters are used if it is None.
-            Default is None.
-        backsweep : bool, optional
-            Does a ramp back to the original value and records the data.  Default is False.
-        name : str, optional
-            Measurement name. Default is None.
-        metadata : dict, optional
-            Metadata for the measurement. Default is None.
-        station : Station, optional
-            Station object associated with the measurement. Default is the station of the instance.
-        buffer_settings : dict, optional
-            Buffer settings for the measurement. Must include "num_points". Default is the instance's buffer settings.
-        priorize_stored_value : bool, optional
-            If True, prioritizes stored values in the setup. Default is False.
-        **kwargs
-            Additional keyword arguments passed to the measurement script.
-
-        Returns
-        -------
-        data : qcodes.dataset.data_set.DataSet
-            The dataset containing the measurement results.
-
-        Raises
-        ------
-        TypeError
-            If the provided `station` is not of type `Station`.
-        AssertionError
-            If parameter or setpoint mismatches occur.
-        Exception
-            If buffer settings are invalid.
-
-        Notes
-        -----
-        - Again: This measurement can only do linear ramps!
-        - Does one measurement for each param provided. 
-        - Ignores other dynamic parameters that are not in params
-        - Records only gettable parameters.
-        """
-        data = []
-        if station is None:
-            station = self.station
-        if not isinstance(station, Station):
-            raise TypeError("No valid station assigned!")
-        if isinstance(params, list):
-            assert isinstance(sweep_range, list)
-            assert len(params) == len(sweep_range)
-            if dynamic_values is None:
-                dynamic_values = [param() for param in params]
-                assert len(params) == len(dynamic_values)
-            else: 
-                assert len(params) == len(dynamic_values)
-                for param, val in zip(params, dynamic_values):
-                    param(val)
-            for param, setpoint, val in zip(params, sweep_range, dynamic_values):
-                data.append(*param.measured_ramp(
-                    value = setpoint[-1],
-                    num_points=len(setpoint),
-                    start=setpoint[0],
-                    station=station,
-                    name=name,
-                    metadata=metadata,
-                    backsweep=backsweep,
-                    buffered=buffered,
-                    buffer_settings=buffer_settings,
-                    priorize_stored_value=priorize_stored_value,
-                    ))
-                param(val)
-                
-        elif isinstance(params, Terminal_Parameter):
-            assert dynamic_values != list
-            if dynamic_values is not None:
-                val = dynamic_values
-            else:
-                val = params()
-            data.append(*params.measured_ramp(
-                value=sweep_range[-1],
-                num_points=num_points,
-                start=sweep_range[0],
-                station=station,
-                name=name,
-                metadata=metadata,
-                backsweep=backsweep,
-                buffered=buffered,
-                buffer_settings=buffer_settings,
-                priorize_stored_value=priorize_stored_value,
-                ))
-            params(val)
-        return data
-    
-    def sweep_2D():
-        logger.exception("Deprecation Warning: sweep_2D was renamed to sweep_2d \
-                         for better naming consistency!")
-
->>>>>>> b7553fba
     def sweep_2d(
         self,
         slow_param: Parameter,
@@ -1459,7 +1326,7 @@
             self._limit_validator = Numbers(min_value=min(self.limits), max_value=max(self.limits))
             param.add_validator(self._limit_validator)
 
-    def ramp(self, value, ramp_rate: float | None = None, ramp_time: float = 2, setpoint_intervall: float = 0.1):
+    def ramp(self, value, ramp_rate: float | None = None, ramp_time: float = 2, setpoint_intervall: float = 0.05):
         if ramp_rate is None:
             ramp_rate = self.ramp_rate
         ramp_or_set_parameter(
