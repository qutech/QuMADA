--- conflicted
+++ resolved
@@ -123,24 +123,14 @@
         # TODO: Add timetrace if possible
         return self.read_raw()
 
-<<<<<<< HEAD
+
     def subscribe(self, parameters: set | list[Parameter]) -> None:
-=======
-    def subscribe(self, parameters: list[Parameter]) -> None:
-        assert isinstance(parameters, list)
->>>>>>> df19aca1
         for parameter in parameters:
             self._device.buffer.subscribe(parameter)
             self._subscribed_parameters.add(parameter)
 
-<<<<<<< HEAD
     def unsubscribe(self, parameters: set | list[Parameter]) -> None:
         for parameter in parameters.copy():
-=======
-    def unsubscribe(self, parameters: list[Parameter]) -> None:
-        assert isinstance(parameters, list)
-        for parameter in parameters:
->>>>>>> df19aca1
             if parameter in self._device.buffer.subscribed_params:
                 self._device.buffer.subscribed_params.remove(parameter)
                 self._subscribed_parameters.remove(parameter)
