from time import sleep

from qcodes.dataset import dond
from qcodes.dataset.measurements import Measurement
from qcodes.parameters.specialized_parameters import ElapsedTimeParameter

from qtools.measurement.doNd_enhanced.doNd_enhanced import (
    _dev_interpret_breaks,
    _interpret_breaks,
    do1d_parallel,
    do1d_parallel_asym,
)
from qtools.measurement.measurement import MeasurementScript
from qtools.utils.ramp_parameter import ramp_or_set_parameter
from qtools.utils.utils import _validate_mapping, naming_helper
from qtools.instrument.buffers.buffer import is_bufferable


class Generic_1D_Sweep(MeasurementScript):
    def run(self, **dond_kwargs) -> list:
        """
        Peform 1D sweeps for all dynamic parameters, one after another. Dynamic
        parameters that are not currently active are kept at their "value" value.

        Parameters
        ----------
        **dond_kwargs : Kwargs to pass to the dond method when it is called.
        **settings[dict]: Kwargs passed during setup(). Details below:
                wait_time[float]: Wait time between initialization and each measurement,
                                    default = 5 sek
                include_gate_name[Bool]: Append name of ramped gate to measurement
                                    name. Default True.
                ramp_speed[float]: Speed at which parameters are ramped during
                                    initialization in units. Default = 0.3
                ramp_time[float]: Amount of time in s ramping of each parameter during
                                    initialization may take. If the ramp_speed is
                                    too small it will be increased to match the
                                    ramp_time. Default = 10
                log_idle_params[bool]: Record dynamic parameters that are kept constant
                                    during the sweeps of other parameters as gettable
                                    params. Default True.

        Returns
        -------
        list
            List with all QCoDeS Datasets.

        """
        self.initialize()
        wait_time = self.settings.get("wait_time", 5)
        include_gate_name = self.settings.get("include_gate_name", True)
        naming_helper(self, default_name="1D Sweep")
        data = list()
        sleep(wait_time)
        for sweep, dynamic_parameter in zip(self.dynamic_sweeps, self.dynamic_parameters):
            if include_gate_name:
               self.measurement_name = f"{self.measurement_name} {dynamic_parameter['gate']}"
            if self.settings.get("log_idle_params", True):
                idle_channels = [entry for entry in self.dynamic_channels if entry != sweep.param]
                measured_channels = {*self.gettable_channels, *idle_channels}
            else:
                measured_channels = set(self.gettable_channels)
            ramp_or_set_parameter(sweep._param, sweep.get_setpoints()[0])
            sleep(wait_time)
            data.append(
                dond(
                    sweep,
                    *measured_channels,
                    measurement_name=self.measurement_name,
                    break_condition=_interpret_breaks(self.break_conditions),
                    **dond_kwargs,
                )
            )
            self.reset()
        return data


class Generic_nD_Sweep(MeasurementScript):
    def run(self, **dond_kwargs):
        """
        Perform n-dimensional sweep for n dynamic parameters.

        Parameters
        ----------
        **dond_kwargs : Kwargs to pass to the dond method when it is called.
        **settings[dict]: Kwargs passed during setup(). Details below:
                wait_time[float]: Wait time between initialization and each measurement,
                                    default = 5 sek
                include_gate_name[Bool]: Append name of ramped gates to measurement
                                    name. Default True.
                ramp_speed[float]: Speed at which parameters are ramped during
                                    initialization in units. Default = 0.3
                ramp_time[float]: Amount of time in s ramping of each parameter during
                                    initialization may take. If the ramp_speed is
                                    too small it will be increased to match the
                                    ramp_time. Default = 10

        Returns
        -------
        data : QCoDeS dataset with measurement data
        """
        self.buffered = False
        self.initialize()
        wait_time = self.settings.get("wait_time", 5)
        include_gate_name = self.settings.get("include_gate_name", True)
        if include_gate_name:
            measurement_name = (
                f"{self.metadata.measurement.name} Gates: {[gate['gate'] for gate in self.dynamic_parameters]}"
            )
        else:
            measurement_name = self.metadata.measurement.name or "measurement"

        for sweep in self.dynamic_sweeps:
            ramp_or_set_parameter(sweep._param, sweep.get_setpoints()[0])
        sleep(wait_time)
        data = dond(
            *tuple(self.dynamic_sweeps),
            *tuple(self.gettable_channels),
            measurement_name=measurement_name,
            break_condition=_interpret_breaks(self.break_conditions),
            use_threads=True,
            **dond_kwargs,
        )
        self.reset()
        return data


class Generic_1D_parallel_asymm_Sweep(MeasurementScript):
    """
    Sweeps all dynamic parameters in parallel, setpoints of first parameter are
    used for all parameters.
    """

    def run(self, **do1d_kwargs):
        naming_helper(self, default_name="Parallel 1D Sweep")
        self.initialize()
        backsweep_after_break = self.settings.get("backsweep_after_break", False)
        wait_time = self.settings.get("wait_time", 5)
        dynamic_params = list()
        for sweep in self.dynamic_sweeps:
            ramp_or_set_parameter(sweep._param, sweep.get_setpoints()[0])
            dynamic_params.append(sweep.param)
        sleep(wait_time)
        data = do1d_parallel_asym(
            *tuple(self.gettable_channels),
            param_set=dynamic_params,
            setpoints=[sweep.get_setpoints() for sweep in self.dynamic_sweeps],
            delay=self.dynamic_sweeps[0]._delay,
<<<<<<< HEAD
            measurement_name="1D Asym. Parallel Sweep",
=======
            measurement_name=self.measurement_name,
>>>>>>> 7956894e
            break_condition=_interpret_breaks(self.break_conditions),
            backsweep_after_break=backsweep_after_break,
            **do1d_kwargs,
        )
        return data


class Generic_1D_parallel_Sweep(MeasurementScript):
    """
    Sweeps all dynamic parameters in parallel, setpoints of first parameter are
    used for all parameters.
    """

    def run(self, **do1d_kwargs):
        self.initialize()
        naming_helper(self, default_name="Parallel 1D Sweep")
        backsweep_after_break = self.settings.get("backsweep_after_break", False)
        wait_time = self.settings.get("wait_time", 5)
        dynamic_params = list()
        for sweep in self.dynamic_sweeps:
            ramp_or_set_parameter(sweep._param, sweep.get_setpoints()[0])
            dynamic_params.append(sweep.param)
        sleep(wait_time)
        data = do1d_parallel(
            *tuple(self.gettable_channels),
            param_set=dynamic_params,
            setpoints=self.dynamic_sweeps[0].get_setpoints(),
            delay=self.dynamic_sweeps[0]._delay,
            measurement_name=self.measurement_name,
            break_condition=lambda x: _dev_interpret_breaks(self.break_conditions, x),
            backsweep_after_break=backsweep_after_break,
            **do1d_kwargs,
        )
        return data


class Timetrace(MeasurementScript):
    """
    Timetrace measurement, duration and timestep can be set as keyword-arguments,
    both in seconds.
    Be aware that the timesteps can vary as the time it takes to record a
    datapoint is not constant, the argument only sets the wait time. However,
    the recorded "elapsed time" is accurate.
    kwargs:
        auto_naming: Renames measurement automatically to Timetrace if True.

    """

    def run(self):
        self.initialize()
        duration = self.settings.get("duration", 300)
        timestep = self.settings.get("timestep", 1)
        timer = ElapsedTimeParameter("time")
        naming_helper(self, default_name="Timetrace")
        meas = Measurement(self.measurement_name)
        meas.register_parameter(timer)
        for parameter in [*self.gettable_channels, *self.dynamic_channels]:
            meas.register_parameter(
                parameter,
                setpoints=[
                    timer,
                ],
            )
        with meas.run() as datasaver:
            start = timer.reset_clock()
            while timer() < duration:
                now = timer()
                results = [(channel, channel.get()) for channel in [*self.gettable_channels, *self.dynamic_channels]]
                datasaver.add_result((timer, now), *results)
                sleep(timestep)
        dataset = datasaver.dataset
        return dataset
    
class Timetrace_buffered(MeasurementScript):
    """
    Timetrace measurement, duration and timestep are set via the buffer settings.
    Does currently not work with dynamic parameters. 
    Furthermore, you cannot use "manual" triggering mode as now ramp is started.
    It is fine to use software triggering here, as long as only one buffered 
    instrument is used, else you should use "hardware".
    
    kwargs:
        auto_naming: Renames measurement automatically to Timetrace if True.

    """

    def run(self):
        self.initialize()
        #duration = self.settings.get("duration", 300)
        #timestep = self.settings.get("timestep", 1)
        timer = ElapsedTimeParameter("time")
        TRIGGER_TYPES = ["software", "hardware"]
        trigger_start = self.settings.get("trigger_start", "software")  # TODO: this should be set elsewhere
        trigger_reset = self.settings.get("trigger_reset", None)
        trigger_type = _validate_mapping(
            self.settings.get("trigger_type"),
            TRIGGER_TYPES,
            default="software",
            default_key_error="software",
        )
        self.buffered = True
        datasets = []
        
        self.generate_lists()
        naming_helper(self, default_name = "Timetrace")
        meas = Measurement(name=self.measurement_name)
        
        meas.register_parameter(timer)
        for parameter in [*self.gettable_channels, *self.dynamic_channels]:
            meas.register_parameter(
                parameter,
                setpoints=[
                    timer,
                ],
            )
        # Block required to log gettable and static parameters that are not
        # buffarable (e.g. Dac Channels)
        static_gettables = []
        del_channels = []
        del_params = []
        for parameter, channel in zip(self.gettable_parameters, self.gettable_channels):
            if is_bufferable(channel):
                meas.register_parameter(
                    channel,
                    setpoints=[timer,]
                )
            elif channel in self.static_channels:
                del_channels.append(channel)
                del_params.append(parameter)
                meas.register_parameter(
                    channel,
                    setpoints=[timer,]
                    )
                parameter_value = self.properties[
                    parameter["gate"]][parameter["parameter"]]["value"]
                static_gettables.append(
                    (channel, 
                      [parameter_value for _ in range(self.buffered_num_points)]
                      )
                    )
        for channel in del_channels:
            self.gettable_channels.remove(channel)
        for param in del_params:
            self.gettable_parameters.remove(param)
            
        with meas.run() as datasaver:
            #start = timer.reset_clock()
            self.ready_buffers()

            if trigger_type == "manual":
                raise Exception("Manual triggering not supported by Timetrace.")
            if trigger_type == "hardware":
                # Set trigger to high here
                try:
                    trigger_start()
                except:
                    print("Please set a trigger or define a trigger_start method")
                pass

            elif trigger_type == "software":
                for buffer in self.buffers:
                    buffer.force_trigger()

            while not all(buffer.is_finished() for buffer in list(self.buffers)):
                sleep(0.1)
            try:
                trigger_reset()
            except:
                print("No method to reset the trigger defined.")

            results = self.readout_buffers(timestamps=True)
            # TODO: Append values from other dynamic parameters
            datasaver.add_result((timer, results.pop(-1)),
                                 *results,
                                 *static_gettables,)
            datasets.append(datasaver.dataset)
        return datasets


class Timetrace_with_sweeps(MeasurementScript):
    """
    Timetrace measurement, duration and timestep can be set as keyword-arguments,
    both in seconds.
    Be aware that the timesteps can vary as the time it takes to record a
    datapoint is not constant, the argument only sets the wait time. However,
    the recorded "elapsed time" is accurate.
    """

    def run(self):
        self.initialize()
        duration = self.settings.get("duration", 300)
        timestep = self.settings.get("timestep", 1)
        backsweeps = self.settings.get("backsweeps", False)
        timer = ElapsedTimeParameter("time")
        meas = Measurement(name=self.metadata.measurement.name or "timetrace")
        meas.register_parameter(timer)
        setpoints = [timer]
        for parameter in self.dynamic_channels:
            meas.register_parameter(parameter)
            setpoints.append(parameter)
        for parameter in self.gettable_channels:
            meas.register_parameter(parameter, setpoints=setpoints)
        with meas.run() as datasaver:
            start = timer.reset_clock()
            while timer() < duration:
                for sweep in self.dynamic_sweeps:
                    ramp_or_set_parameter(sweep._param, sweep.get_setpoints()[0], ramp_time=timestep)
                now = timer()
                for i in range(0, len(self.dynamic_sweeps[0].get_setpoints())):
                    for sweep in self.dynamic_sweeps:
                        sweep._param.set(sweep.get_setpoints()[i])
                    set_values = [(sweep._param, sweep.get_setpoints()[i]) for sweep in self.dynamic_sweeps]
                    results = [(channel, channel.get()) for channel in self.gettable_channels]
                    datasaver.add_result((timer, now), *set_values, *results)
                # sleep(timestep)
        dataset = datasaver.dataset
        return dataset


class Generic_1D_Sweep_buffered(MeasurementScript):
    """
    WIP Buffer measurement script
    Trigger Types:
            "software": Sends a software command to each buffer and dynamic parameters
                        in order to start data acquisition and ramping. Timing
                        might be off slightly
            "hardware": Expects a trigger command for each setpoint. Can be used
                        with a preconfigured hardware trigger (Todo), a method,
                        that starts a manually adjusted hardware trigger
                        (has to be passed as trigger_start() method to
                         measurement script) or a manual trigger.
            "manual"  : The trigger setup is done by the user. The measurent script will
                        just start the first ramp. Usefull for synchronized trigger outputs
                        as in the QDac.
    trigger_start: A callable that triggers the trigger (called to start the measurement)
                    or the keyword "manual" when triggering is done by user. Defauls is manual.
    trigger_reset (optional): Callable to reset the trigger. Default is NONE.
    include_gate_name (optional): Appends name of ramped gates to measurement name. Default is TRUE.
    """

    def run(self):
        self.buffered = True
        TRIGGER_TYPES = ["software", "hardware", "manual"]
        trigger_start = self.settings.get("trigger_start", "manual")  # TODO: this should be set elsewhere
        trigger_reset = self.settings.get("trigger_reset", None)
        trigger_type = _validate_mapping(
            self.settings.get("trigger_type"),
            TRIGGER_TYPES,
            default="software",
            default_key_error="software",
        )
        include_gate_name = self.settings.get("include_gate_name", True)
        sync_trigger = self.settings.get("sync_trigger", None)
        datasets = []
        self.generate_lists()
        
        # meas.register_parameter(timer)
        for dynamic_sweep, dynamic_parameter in zip(self.dynamic_sweeps, self.dynamic_parameters):
            if include_gate_name:
                if self.metadata is None:
                    measurement_name = f"1D Sweep {dynamic_parameter['gate']}"
                else: 
                    measurement_name = f"{self.metadata.measurement.name} {dynamic_parameter['gate']}"
            else:
                measurement_name = self.metadata.measurment.name or "Buffered 1D Sweep"
            # if self.settings.get("log_idle_params", True):
            #     idle_channels = [entry for entry  in self.dynamic_channels if entry!=sweep.param]
            #     measured_channels = set((*self.gettable_channels, *idle_channels))
            # else:
            #     measured_channels = set(self.gettable_channels)
            #TODO: Find more elegant solution, maybe refactor initialize and lists?
            self.properties[
                dynamic_parameter["gate"]][dynamic_parameter["parameter"]
                                           ]["_is_triggered"] = True
            dynamic_param = dynamic_sweep.param
            meas = Measurement(name=measurement_name)
            meas.register_parameter(dynamic_param)
            static_gettables = []
            del_channels = []
            del_params = []
            for parameter, channel in zip(self.gettable_parameters, self.gettable_channels):
                if is_bufferable(channel):
                    meas.register_parameter(
                        channel,
                        setpoints=[
                            dynamic_param,
                        ],
                    )
                elif channel in self.static_channels:
                    del_channels.append(channel)
                    del_params.append(parameter)
                    meas.register_parameter(
                        channel,
                        setpoints=[
                            dynamic_param,
                            ]
                        )
                    parameter_value = self.properties[
                        parameter["gate"]][parameter["parameter"]]["value"]
                    static_gettables.append(
                        (channel, 
                         [parameter_value for _ in range(self.buffered_num_points)]
                         )
                        )
            for channel in del_channels:
                self.gettable_channels.remove(channel)
            for param in del_params:
                self.gettable_parameters.remove(param)

                # Set trigger to low here
            with meas.run() as datasaver:
                self.initialize()
                data = {}
                results = []
                # start = timer.reset_clock()
                # Add check if all gettable parameters have buffer?
                self.ready_buffers()

                if trigger_type == "manual":
                    try:
                        dynamic_param.root_instrument._qtools_ramp(
                            [dynamic_param],
                            start_values = None,
                            end_values=[dynamic_sweep.get_setpoints()[-1]],
                            ramp_time=self.buffer_settings["duration"],
                            sync_trigger=sync_trigger,
                        )
                    except AttributeError:
                        print("No ramp method found. Setting setpoints manually")
                        print(
                            "It is strongly advised to use unbuffered measurements, when no ramp method is available!"
                        )
                        for v in dynamic_sweep.get_setpoints():
                            dynamic_param.set(v)
                            sleep(dynamic_sweep._delay)

                if trigger_type == "hardware":
                    # Set trigger to high here
                    dynamic_param.root_instrument._qtools_ramp(
                        [dynamic_param],
                        start_values = None,
                        end_values=[dynamic_sweep.get_setpoints()[-1]],
                        ramp_time=self.buffer_settings["duration"],
                    )
                    try:
                        trigger_start()
                    except AttributeError:
                        print("Please set a trigger or define a trigger_start method")
                    pass

                elif trigger_type == "software":
                    dynamic_param.root_instrument._qtools_ramp(
                        [dynamic_param],
                        start_values = None,
                        end_values=[dynamic_sweep.get_setpoints()[-1]],
                        ramp_time=self.buffer_settings["duration"],
                    )
                    for buffer in self.buffers:
                        buffer.force_trigger()

                while not all(buffer.is_finished() for buffer in list(self.buffers)):
                    sleep(0.1)
                try:
                    trigger_reset()
                except:
                    print("No method to reset the trigger defined.")

                results = self.readout_buffers()
                # TODO: Append values from other dynamic parameters
                datasaver.add_result((dynamic_param, dynamic_sweep.get_setpoints()),
                                     *results,
                                     *static_gettables,
                                     )
                datasets.append(datasaver.dataset)
                self.properties[
                    dynamic_parameter["gate"]][dynamic_parameter["parameter"]
                                               ]["_is_triggered"] = False
        return datasets


class Generic_1D_Hysteresis_buffered(MeasurementScript):
    """
    WIP Buffer Hysteresis measurement script
    Malte Neul / 09.01.2023
    Trigger Types:
            "software": Sends a software command to each buffer and dynamic parameters
                        in order to start data acquisition and ramping. Timing
                        might be off slightly
            "hardware": Expects a trigger command for each setpoint. Can be used
                        with a preconfigured hardware trigger (Todo), a method,
                        that starts a manually adjusted hardware trigger
                        (has to be passed as trigger_start() method to
                         measurement script) or a manual trigger.
            "manual"  : The trigger setup is done by the user. The measurent script will
                        just start the first ramp. Usefull for synchronized trigger outputs
                        as in the QDac.
    trigger_start: A callable that triggers the trigger (called to start the measurement)
                    or the keyword "manual" when triggering is done by user. Defauls is manual.
    trigger_reset (optional): Callable to reset the trigger. Default is NONE.
    include_gate_name (optional): Appends name of ramped gates to measurement name. Default is TRUE.
    """

    def run(self):
        self.buffered = True
        TRIGGER_TYPES = ["software", "hardware", "manual"]
        trigger_start = self.settings.get("trigger_start", "manual")  # TODO: this should be set elsewhere
        trigger_reset = self.settings.get("trigger_reset", None)
        trigger_type = _validate_mapping(
            self.settings.get("trigger_type"),
            TRIGGER_TYPES,
            default="software",
            default_key_error="software",
        )
        include_gate_name = self.settings.get("include_gate_name", True)
        sync_trigger = self.settings.get("sync_trigger", None)
        iterations = self.settings.get("iterations", 1)

        datasets = []
        self.initialize()
        # meas.register_parameter(timer)
        for dynamic_sweep, dynamic_parameter in zip(self.dynamic_sweeps, self.dynamic_parameters):
            if include_gate_name:
                if self.metadata is None:
                    measurement_name = f"1D Sweep {dynamic_parameter['gate']}"
                else: 
                    measurement_name = f"{self.metadata.measurement.name} {dynamic_parameter['gate']}"
            else:
                measurement_name = self.metadata.measurment.name or "Buffered 1D Sweep"
            # if self.settings.get("log_idle_params", True):
            #     idle_channels = [entry for entry  in self.dynamic_channels if entry!=sweep.param]
            #     measured_channels = set((*self.gettable_channels, *idle_channels))
            # else:
            #     measured_channels = set(self.gettable_channels)
            dynamic_param = dynamic_sweep.param
            meas = Measurement(name=measurement_name)
            meas.register_parameter(dynamic_param)

            for parameter in self.gettable_channels:
                meas.register_parameter(
                    parameter,
                    setpoints=[
                        dynamic_param,
                    ],
                )
                # Set trigger to low here
            self.ready_buffers()
            with meas.run() as datasaver:
                data = {}
                results = []
                set_points = []
                for iiter in range(0, iterations):
                    for buffer in self.buffers:
                        buffer.start()
                    if iiter % 2 == 0:
                        end_value = dynamic_sweep.get_setpoints()[-1]
                        set_points.extend(dynamic_sweep.get_setpoints())
                    else:
                        end_value = dynamic_sweep.get_setpoints()[0]
                        _revers = list(reversed(dynamic_sweep.get_setpoints()))
                        set_points.extend(_revers)

                    # Add check if all gettable parameters have buffer?
                    if trigger_type == "manual":
                        try:
                            dynamic_param.root_instrument._qtools_ramp(
                                [dynamic_param],
                                end_values=[end_value],
                                ramp_time=self.buffer_settings["duration"],
                                sync_trigger=sync_trigger,
                            )
                        except AttributeError:
                            print("No ramp method found. Setting setpoints manually")
                            print(
                                "It is strongly advised to use unbuffered measurements, when no ramp method is available!"
                            )
                            for v in dynamic_sweep.get_setpoints():
                                dynamic_param.set(v)
                                sleep(dynamic_sweep._delay)

                    if trigger_type == "hardware":
                        # Set trigger to high here
                        try:
                            trigger_start()
                        except:
                            print("Please set a trigger or define a trigger_start method")
                        pass

                    elif trigger_type == "software":
                        dynamic_param.root_instrument._qtools_ramp(
                            [dynamic_param],
                            end_values=[end_value],
                            ramp_time=self.buffer_settings["duration"],
                        )
                        for buffer in self.buffers:
                            buffer.force_trigger()

                while not all(buffer.is_finished() for buffer in list(self.buffers)):
                    sleep(0.1)
                    try:
                        trigger_reset()
                    except:
                        print("No method to reset the trigger defined.")
                    _temp = self.readout_buffers()
                    if iiter == 0:
                        results = _temp
                    else:
                        for ii in range(len(_temp)):
                            results[ii][1].extend(_temp[ii][1])
                    # TODO: Append values from other dynamic parameters

                datasaver.add_result((dynamic_param, set_points), *results)
                datasets.append(datasaver.dataset)
        return datasets


class Generic_2D_Sweep_buffered(MeasurementScript):
    """
    WIP Buffer measurement script
    Trigger Types:
            "software": Sends a software command to each buffer and dynamic parameters
                        in order to start data acquisition and ramping. Timing
                        might be off slightly
            "hardware": Expects a trigger command for each setpoint. Can be used
                        with a preconfigured hardware trigger (Todo), a method,
                        that starts a manually adjusted hardware trigger
                        (has to be passed as trigger_start() method to
                         measurement script) or a manual trigger.
            "manual"  : The trigger setup is done by the user. The measurent script will
                        just start the first ramp. Usefull for synchronized trigger outputs
                        as in the QDac.
    trigger_start: A callable that triggers the trigger (called to start the measurement)
                    or the keyword "manual" when triggering is done by user. Defauls is manual.
    trigger_reset (optional): Callable to reset the trigger. Default is NONE.
    include_gate_name (optional): Appends name of ramped gates to measurement name. Default is TRUE.
    reset_time: Time for ramping fast param back to the start value.
    reverse_param_order: Switch slow and fast param.
    """

    def run(self):
        self.buffered = True
        TRIGGER_TYPES = ["software", "hardware", "manual"]
        trigger_start = self.settings.get("trigger_start", "manual")  # TODO: this should be set elsewhere
        trigger_reset = self.settings.get("trigger_reset", None)
        trigger_type = _validate_mapping(
            self.settings.get("trigger_type"),
            TRIGGER_TYPES,
            default="software",
            default_key_error="software",
        )
        include_gate_name = self.settings.get("include_gate_name", True)
        sync_trigger = self.settings.get("sync_trigger", None)
        reverse_param_order = self.settings.get("reverse_param_order", False)
        reset_time = self.settings.get("reset_time", 0)
        datasets = []
        
        self.generate_lists()

        
        if len(self.dynamic_sweeps)!=2:
            raise Exception("The 2D workflow takes exactly two dynamic parameters! ")
        # meas.register_parameter(timer)
        self.measurement_name = naming_helper(self, default_name= "2D Sweep")
        if include_gate_name:
            gate_names=[gate["gate"] for gate in self.dynamic_parameters]
            self.measurement_name += str(gate_names)
        
        meas = Measurement(name=self.measurement_name)

            
        if reverse_param_order:
            slow_param = self.dynamic_channels[1]
            slow_sweep = self.dynamic_sweeps[1]
            fast_param = self.dynamic_channels[0]
            fast_sweep = self.dynamic_sweeps[0]
            self.properties[
                self.dynamic_parameters[0]["gate"]][self.dynamic_parameters[0]["parameter"]
                                           ]["_is_triggered"] = True
        else:
            slow_param = self.dynamic_channels[0]
            slow_sweep = self.dynamic_sweeps[0]
            fast_param = self.dynamic_channels[1]
            fast_sweep = self.dynamic_sweeps[1]
            self.properties[
                self.dynamic_parameters[1]["gate"]][self.dynamic_parameters[1]["parameter"]
                                           ]["_is_triggered"] = True
                                                    
        for dynamic_param in self.dynamic_channels:
            meas.register_parameter(dynamic_param)                            
        #-------------------
        static_gettables = []
        del_channels = []
        del_params = []
        for parameter, channel in zip(self.gettable_parameters, self.gettable_channels):
            if is_bufferable(channel):
                meas.register_parameter(
                    channel,
                    setpoints=[
                        slow_param, fast_param,
                    ],
                )
            elif channel in self.static_channels:
                del_channels.append(channel)
                del_params.append(parameter)
                meas.register_parameter(
                    channel,
                    setpoints=[slow_param, fast_param,]
                    )
                parameter_value = self.properties[
                    parameter["gate"]][parameter["parameter"]]["value"]
                static_gettables.append(
                    (channel, 
                      [parameter_value for _ in range(self.buffered_num_points)]
                      )
                    )
        for channel in del_channels:
            self.gettable_channels.remove(channel)
        for param in del_params:
            self.gettable_parameters.remove(param)
        #--------------------------
        
        self.initialize()            
        try:
            trigger_reset()
        except:
            pass
        with meas.run() as datasaver:
            data = {}
            results = []
            slow_setpoints = slow_sweep.get_setpoints()
            for setpoint in slow_setpoints:
                slow_param.set(setpoint)
                if reset_time >0:
                    ramp_or_set_parameter(fast_param, 
                                          fast_sweep.get_setpoints()[0], 
                                          ramp_rate=None,
                                          ramp_time=reset_time)
                else:
                    fast_param.set(fast_sweep.get_setpoints()[0])
                if reset_time<slow_sweep._delay:
                    sleep(slow_sweep._delay-reset_time)
                self.ready_buffers()

                if trigger_type == "manual":
                    try:
                        fast_param.root_instrument._qtools_ramp(
                            [fast_param],
                            end_values=[fast_sweep.get_setpoints()[-1]],
                            ramp_time=self.buffer_settings["duration"],
                            sync_trigger=sync_trigger,
                        )
                    except:
                        print("No ramp method found. Setting setpoints manually")
                        print(
                            "It is strongly advised to use unbuffered \measurements, when no ramp method is available!"
                        )
                        for v in fast_sweep.get_setpoints():
                            fast_param.set(v)
                            sleep(fast_sweep._delay)
    
                if trigger_type == "hardware":
                    try:
                        fast_param.root_instrument._qtools_ramp(
                            [fast_param],
                            end_values=[fast_sweep.get_setpoints()[-1]],
                            ramp_time=self.buffer_settings["duration"],
                            sync_trigger=sync_trigger,
                        )
                        trigger_start()
                    except NameError:
                        print("Please set a trigger or define a trigger_start method")
                    pass
    
                elif trigger_type == "software":
                    fast_param.root_instrument._qtools_ramp(
                        [fast_param],
                        end_values=[fast_sweep.get_setpoints()[-1]],
                        ramp_time=self.buffer_settings["duration"],
                    )
                    for buffer in self.buffers:
                        buffer.force_trigger()
    
                while not all(buffer.is_finished() for buffer in list(self.buffers)):
                    sleep(0.1)
                try:
                    trigger_reset()
                except:
                    print("No method to reset the trigger defined. \
                          As you are doing a 2D Sweep, this can have undesired \
                              consequences!")
    
                results = self.readout_buffers()
                datasaver.add_result((slow_param, setpoint),
                                     (fast_param, fast_sweep.get_setpoints()),
                                     *results,
                                     *static_gettables,)
                datasets.append(datasaver.dataset)
        return datasets<|MERGE_RESOLUTION|>--- conflicted
+++ resolved
@@ -146,11 +146,8 @@
             param_set=dynamic_params,
             setpoints=[sweep.get_setpoints() for sweep in self.dynamic_sweeps],
             delay=self.dynamic_sweeps[0]._delay,
-<<<<<<< HEAD
             measurement_name="1D Asym. Parallel Sweep",
-=======
             measurement_name=self.measurement_name,
->>>>>>> 7956894e
             break_condition=_interpret_breaks(self.break_conditions),
             backsweep_after_break=backsweep_after_break,
             **do1d_kwargs,
