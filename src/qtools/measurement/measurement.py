--- conflicted
+++ resolved
@@ -238,6 +238,7 @@
         self.dynamic_channels: list[str] = []
         self.dynamic_sweeps: list[str] = []
         self.buffers: set = set()  # All buffers of gettable parameters
+        self.trigger_ins: set = set() #All trigger inputs that do not belong to buffers
 
         
         for gate, parameters in self.gate_parameters.items():
@@ -303,6 +304,9 @@
             self.buffers = {
                 channel.root_instrument._qtools_buffer for channel in self.gettable_channels if is_bufferable(channel)
             } 
+            self.trigger_ins = {param.root_instrument._qtools_mapping \
+                                for param in self.dynamic_channels \
+                                if is_triggerable(param)}
         self._lists_created = True
         
 
@@ -319,20 +323,7 @@
         properties. Sweeps form a list that can be found in "dynamic_sweeps"
         TODO: Is there a more elegant way?
         TODO: Put Sweep-Generation somewhere else?
-        TODO: Allow setting ramp rate for setting the parameters manually
-        """
-<<<<<<< HEAD
-=======
-        self.gettable_parameters: list[str] = []
-        self.gettable_channels: list[str] = []
-        self.break_conditions: list[str] = []
-        self.static_parameters: list[str] = []
-        self.dynamic_parameters: list[str] = []
-        self.dynamic_channels: list[str] = []
-        self.dynamic_sweeps: list[str] = []
-        self.buffers: set = set()  # All buffers of gettable parameters
-        self.trigger_ins: set = set() #All trigger inputs that do not belong to buffers
->>>>>>> 2eab1908
+        """
         
         ramp_rate = self.settings.get("ramp_rate", 0.3)
         ramp_time = self.settings.get("ramp_time", 5)
@@ -341,30 +332,21 @@
             self.generate_lists()
         for gate, parameters in self.gate_parameters.items():
             for parameter, channel in parameters.items():
-<<<<<<< HEAD
-                if self.properties[gate][parameter]["type"].find("static") >= 0:  # TODO: Handle strings
-=======
                 if self.properties[gate][parameter]["type"].find("static") >= 0:
->>>>>>> 2eab1908
                     ramp_or_set_parameter(
                         channel,
                         self.properties[gate][parameter]["value"],
                         ramp_rate=ramp_rate,
                         ramp_time=ramp_time,
                         setpoint_intervall=setpoint_intervall,
-<<<<<<< HEAD
                     )
-=======
-                        )
-                    self.static_parameters.append({"gate": gate, "parameter": parameter})
-
                 if self.properties[gate][parameter]["type"].find("gettable") >= 0:
                     self.gettable_parameters.append({"gate": gate, "parameter": parameter})
                     self.gettable_channels.append(channel)
                     with suppress(KeyError):
                         for condition in self.properties[gate][parameter]["break_conditions"]:
                             self.break_conditions.append({"channel": channel, "break_condition": condition})
->>>>>>> 2eab1908
+                            
                 elif self.properties[gate][parameter]["type"].find("dynamic") >= 0:
                     # Handle different possibilities for starting points
                     try:
@@ -440,19 +422,12 @@
                                 )
                             )
         if self.buffered:
-            self.buffers = {
-                channel.root_instrument._qtools_buffer for channel in self.gettable_channels if is_bufferable(channel)
-            }
             for gettable_param in self.gettable_channels:
                 if is_bufferable(gettable_param):
                     gettable_param.root_instrument._qtools_buffer.subscribe([gettable_param])
                 else:
                     raise Exception(f"{gettable_param} is not bufferable.")
-            self.trigger_ins = {param.root_instrument._qtools_mapping \
-                                for param in self.dynamic_channels \
-                                if is_triggerable(param)}
-
-                    
+                                       
         self._relabel_instruments()
 
     @abstractmethod
