--- conflicted
+++ resolved
@@ -1,150 +1,8 @@
 #!/usr/bin/env python3
-
-<<<<<<< HEAD
-import qcodes as qc
-import qcodes.instrument.sims as qcsims
-import yaml
-from qcodes.instrument.base import Instrument
-from qcodes.instrument_drivers.Harvard.Decadac import Decadac
-from qcodes.instrument_drivers.stanford_research.SR830 import SR830
-from qcodes.instrument_drivers.tektronix.Keithley_2400 import Keithley_2400
-from qcodes.instrument_drivers.tektronix.Keithley_2450 import Keithley2450
-from qcodes.tests.instrument_mocks import (
-    DummyInstrument,
-    DummyInstrumentWithMeasurement,
-)
-
-import qtools.data.db as db
-# Filenames for simulation files
-import qtools.instrument.sims as qtsims
-from qtools.data.metadata import Metadata
-from qtools.instrument.mapping.base import (
-    add_mapping_to_instrument,
-    filter_flatten_parameters,
-    map_gates_to_instruments,
-)
-from qtools.measurement.measurement import QtoolsStation as Station
-from qtools.measurement.measurement_for_immediate_use.generic_measurement import (
-    Generic_1D_Sweep,
-    Generic_nD_Sweep,
-    metadata,
-    parameters,
-)
-from qtools.measurement.measurement_for_immediate_use.inducing_measurement import (
-    InducingMeasurementScript,
-)
-
-DECADAC_VISALIB = qtsims.__file__.replace('__init__.py', 'FZJ_Decadac.yaml@sim')
-KEITHLEY_2450_VISALIB = qcsims.__file__.replace('__init__.py', 'Keithley_2450.yaml@sim')
-SR830_VISALIB = qcsims.__file__.replace('__init__.py', 'SR830.yaml@sim')
-
-# Filenames for mapping files
-from qtools.instrument.mapping import (
-    DECADAC_MAPPING,
-    KEITHLEY_2400_MAPPING,
-    KEITHLEY_2450_MAPPING,
-    SR830_MAPPING,
-)
-
-
-def _initialize_instruments() -> MutableMapping[Any, Instrument]:
-    """
-    Initializes the instruments as qcodes components.
-
-    Returns:
-        MutableMapping[Any, EquipmentInstance]: Instruments, that can be loaded into qcodes Station.#
-    """
-    qc.Instrument.close_all() # Remove all previous initialized instruments
-
-    # TODO: Maybe do this in UI
-    instruments: dict[str, Instrument] = {}
-
-    # Initialize instruments for simulation
-    dac = instruments["dac"] = DummyInstrument("dac", ("voltage1", "voltage2"))
-    instruments["dmm"] = DummyInstrumentWithMeasurement("dmm", dac)
-
-    lockin = instruments["lockin"] = DummyInstrument("lockin", ("amplitude", "frequency", "current"))
-    instruments["dmm2"] = DummyInstrumentWithMeasurement("dmm2", lockin)
-
-    keithley = instruments["keithley"] = Keithley2450("keithley", "GPIB::2::INSTR", visalib=KEITHLEY_2450_VISALIB)
-    add_mapping_to_instrument(keithley, KEITHLEY_2450_MAPPING)
-
-    # initialize real instruments
-    # dac = instruments["dac"] = Decadac("dac",
-    #                                     "ASRL6::INSTR",
-    #                                     min_val=-10, max_val=10,
-    #                                     terminator="\n")
-    # add_mapping_to_instrument(dac, DECADAC_MAPPING)
-
-    # lockin = instruments["lockin"] = SR830("lockin", "GPIB1::12::INSTR")
-    # add_mapping_to_instrument(lockin, SR830_MAPPING)
-
-    # keithley = instruments["keithley"] = Keithley_2400("keithley", "GPIB1::27::INSTR")
-    # add_mapping_to_instrument(keithley, KEITHLEY_2400_MAPPING)
-
-    return instruments
-=======
->>>>>>> 378b4cad
 
 from qtools.ui.cmd2.app import QToolsApp
 
 if __name__ == "__main__":
-<<<<<<< HEAD
-    parser = argparse.ArgumentParser("qtools")
-    parser.add_argument(
-        "-m",
-        "--metadata",
-        type=argparse.FileType("r"),
-        help="YAML-file with metadata information.",
-    )
-    # Disable metadata
-    parser.add_argument(
-        "--no-metadata", "-nm", action="store_true", help="Disable metadata."
-    )
-
-    args = parser.parse_args()
-
-    # Load metadata
-    if not args.no_metadata:
-        db.api_url = "http://134.61.7.48:9123"
-        try:
-            with args.metadata or open("metadata.yaml") as f:
-                metadata = Metadata.from_yaml(f)
-            metadata.save_to_db()
-            # update metadata.yaml with pids
-            with args.metadata or open("metadata.yaml") as f:
-                yaml.dump(metadata, f, yaml.Dumper)
-        except FileNotFoundError:
-            print(
-                "No Metadata file found. Please specify using -m/--metadata [filename].yaml or provide a default metadata.yaml in the working directory."
-            )
-            raise SystemExit(1)
-
-    # Create station with instruments
-    station = Station()
-    instruments = _initialize_instruments()
-    for name, instrument in instruments.items():
-        station.add_component(instrument)
-
-    # Uncomment the following part, to generate a mapping stub file from an initialized instrument
-    # from qtools.instrument.mapping.base import _generate_mapping_stub
-    # _generate_mapping_stub(instruments["keithley"], "qtools/instrument/mapping/tektronix/Keithley_2400.json")
-    # exit()
-
-    # Load measuring script template
-    script = Generic_1D_Sweep()
-    script.setup(parameters, metadata)
-
-    # map gate functions to instruments
-    map_gates_to_instruments(station.components, script.gate_parameters)
-
-    # run script
-    script.run(parameters, metadata)
-
-    # Exit
-    raise SystemExit(0)
-=======
     app = QToolsApp()
     ret_code = app.cmdloop()
-    raise SystemExit(ret_code)
->>>>>>> 378b4cad
+    raise SystemExit(ret_code)